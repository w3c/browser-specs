[
  {
    "url": "https://aomediacodec.github.io/afgs1-spec/",
    "categories": [
      "-browser"
    ]
  },
  {
    "url": "https://aomediacodec.github.io/av1-avif/",
    "groups": [
      {
        "name": "Storage and Transport Formats Working Group",
        "url": "https://aomedia.org/about/#storage-and-transport-formats-working-group"
      }
    ],
    "nightly": {
      "status": "Final Deliverable"
    }
  },
  {
    "url": "https://aomediacodec.github.io/av1-hdr10plus/",
    "nightly": {
      "status": "Final Deliverable"
    }
  },
  {
    "url": "https://aomediacodec.github.io/av1-isobmff/",
    "groups": [
      {
        "name": "Storage and Transport Formats Working Group",
        "url": "https://aomedia.org/about/#storage-and-transport-formats-working-group"
      }
    ]
  },
  {
    "url": "https://aomediacodec.github.io/av1-mpeg2-ts/",
    "groups": [
      {
        "name": "Storage and Transport Formats Working Group",
        "url": "https://aomedia.org/about/#storage-and-transport-formats-working-group"
      }
    ]
  },
  {
    "url": "https://aomediacodec.github.io/av1-rtp-spec/",
    "groups": [
      {
        "name": "Storage and Transport Formats Working Group",
        "url": "https://aomedia.org/about/#storage-and-transport-formats-working-group"
      }
    ]
  },
  {
    "url": "https://aomediacodec.github.io/av1-spec/av1-spec.pdf",
    "nightly": {
      "url": "https://aomediacodec.github.io/av1-spec/"
    }
  },
  {
    "url": "https://compat.spec.whatwg.org/",
    "nightly": {
      "sourcePath": "compatibility.bs"
    }
  },
  "https://compression.spec.whatwg.org/",
  "https://console.spec.whatwg.org/",
  {
    "url": "https://cookiestore.spec.whatwg.org/",
    "formerNames": [
      "cookie-store"
    ]
  },
  {
    "url": "https://datatracker.ietf.org/doc/html/draft-cutler-httpbis-partitioned-cookies",
    "nightly": {
      "repository": "https://github.com/privacycg/CHIPS",
      "sourcePath": "spec/draft-cutler-httpbis-partitioned-cookies.md"
    }
  },
  {
    "url": "https://datatracker.ietf.org/doc/html/draft-davidben-http-client-hint-reliability",
    "nightly": {
      "repository": "https://github.com/davidben/http-client-hint-reliability",
      "sourcePath": "draft-davidben-http-client-hint-reliability.md"
    }
  },
  "https://datatracker.ietf.org/doc/html/draft-ietf-httpbis-compression-dictionary",
  "https://datatracker.ietf.org/doc/html/draft-ietf-httpbis-no-vary-search",
  "https://datatracker.ietf.org/doc/html/draft-ietf-httpbis-rfc6265bis",
  "https://dom.spec.whatwg.org/",
  "https://drafts.css-houdini.org/css-typed-om-2/ delta",
  {
    "url": "https://drafts.css-houdini.org/font-metrics-api-1/",
    "standing": "good"
  },
  {
    "url": "https://drafts.csswg.org/css-backgrounds-4/",
    "seriesComposition": "delta",
    "shortTitle": "CSS Backgrounds 4"
  },
  "https://drafts.csswg.org/css-color-6/ delta",
  "https://drafts.csswg.org/css-conditional-values-1/",
  "https://drafts.csswg.org/css-env-1/",
  "https://drafts.csswg.org/css-extensions-1/",
  {
    "url": "https://drafts.csswg.org/css-gcpm-4/",
    "seriesComposition": "delta",
    "shortTitle": "CSS GCPM 4"
  },
  "https://drafts.csswg.org/css-images-5/ delta",
  "https://drafts.csswg.org/css-link-params-1/",
  "https://drafts.csswg.org/css-page-4/ delta",
  "https://drafts.csswg.org/css-shapes-2/ delta",
  {
    "url": "https://drafts.csswg.org/css-size-adjust-1/",
    "shortTitle": "CSS Size Adjustment 1"
  },
  {
    "url": "https://drafts.csswg.org/css-variables-2/",
    "shortTitle": "CSS Variables 2"
  },
  "https://drafts.csswg.org/pointer-animations-1/",
  "https://drafts.csswg.org/selectors-5/ delta",
  {
    "url": "https://drafts.fxtf.org/compositing-2/",
    "shortTitle": "Compositing 2",
    "forceCurrent": true
  },
  "https://drafts.fxtf.org/filter-effects-2/ delta",
  "https://encoding.spec.whatwg.org/",
  "https://fetch.spec.whatwg.org/",
  {
    "url": "https://fidoalliance.org/specs/fido-v2.1-ps-20210615/fido-client-to-authenticator-protocol-v2.1-ps-errata-20220621.html",
    "shortname": "fido-client-to-authenticator-protocol-v2.1",
    "organization": "FIDO Alliance",
    "groups": [
      {
        "name": "FIDO2 Technical Working Group",
        "url": "https://fidoalliance.org/members/working-groups/#fido2-technical-working-group"
      }
    ],
    "formerNames": [
      "fido-v2.1"
    ]
  },
  {
<<<<<<< HEAD
    "url": "https://fidoalliance.org/specs/fido-v2.2-ps-20250714/fido-client-to-authenticator-protocol-v2.2-ps-20250714.html#idl-index",
    "shortname": "fido-client-to-authenticator-protocol-v2.2",
=======
    "url": "https://fidoalliance.org/specs/fido-v2.2-ps-20250714/fido-client-to-authenticator-protocol-v2.2-ps-20250714.html",
    "shortname": "fido-ctap-v2.2",
>>>>>>> ed07bb16
    "organization": "FIDO Alliance",
    "groups": [
      {
        "name": "FIDO2 Technical Working Group",
        "url": "https://fidoalliance.org/members/working-groups/#fido2-technical-working-group"
      }
    ]
  },
  "https://fs.spec.whatwg.org/",
  "https://fullscreen.spec.whatwg.org/",
  {
    "url": "https://html.spec.whatwg.org/multipage/",
    "multipage": "nightly",
    "nightly": {
      "sourcePath": "source"
    }
  },
  "https://immersive-web.github.io/anchors/",
  "https://immersive-web.github.io/model-element/",
  "https://immersive-web.github.io/raw-camera-access/",
  {
    "url": "https://immersive-web.github.io/real-world-geometry/plane-detection.html",
    "shortname": "webxr-plane-detection"
  },
  {
    "url": "https://immersive-web.github.io/real-world-geometry/webxrmeshing-1.html",
    "shortname": "webxr-meshing"
  },
  "https://immersive-web.github.io/real-world-meshing/",
  "https://infra.spec.whatwg.org/",
  "https://mimesniff.spec.whatwg.org/",
  "https://notifications.spec.whatwg.org/",
  {
    "groups": [
      {
        "name": "Private Advertising Technology Community Group",
        "url": "https://www.w3.org/community/patcg/"
      }
    ],
    "url": "https://patcg-individual-drafts.github.io/private-aggregation-api/",
    "standing": "good"
  },
  {
    "url": "https://patcg-individual-drafts.github.io/topics/",
    "groups": [
      {
        "name": "Private Advertising Technology Community Group",
        "url": "https://www.w3.org/community/patcg/"
      }
    ],
    "standing": "pending"
  },
  "https://privacycg.github.io/nav-tracking-mitigations/",
  "https://privacycg.github.io/private-click-measurement/",
  "https://privacycg.github.io/requestStorageAccessFor/",
  {
    "shortTitle": "Extending Storage Access API to non-cookie storage",
    "url": "https://privacycg.github.io/saa-non-cookie-storage/"
  },
  "https://privacycg.github.io/storage-access/",
  "https://quirks.spec.whatwg.org/",
  {
    "url": "https://registry.khronos.org/glTF/specs/2.0/glTF-2.0.html",
    "shortname": "glTF",
    "groups": [
      {
        "name": "glTF Working Group",
        "url": "https://www.khronos.org/gltf/"
      }
    ],
    "categories": [
      "-browser"
    ],
    "nightly": {
      "sourcePath": "specification/2.0/Specification.adoc"
    }
  },
  {
    "url": "https://registry.khronos.org/OpenGL/specs/es/3.2/GLSL_ES_Specification_3.20.html",
    "shortname": "ESSL",
    "shortTitle": "OpenGL ES® Shading Language 3.20",
    "groups": [
      {
        "name": "OpenGL ES Working Group",
        "url": "https://www.khronos.org/opengles/"
      }
    ]
  },
  "https://registry.khronos.org/webgl/extensions/ANGLE_instanced_arrays/",
  "https://registry.khronos.org/webgl/extensions/EXT_blend_minmax/",
  "https://registry.khronos.org/webgl/extensions/EXT_color_buffer_float/",
  "https://registry.khronos.org/webgl/extensions/EXT_color_buffer_half_float/",
  "https://registry.khronos.org/webgl/extensions/EXT_disjoint_timer_query_webgl2/",
  "https://registry.khronos.org/webgl/extensions/EXT_disjoint_timer_query/",
  "https://registry.khronos.org/webgl/extensions/EXT_float_blend/",
  "https://registry.khronos.org/webgl/extensions/EXT_frag_depth/",
  "https://registry.khronos.org/webgl/extensions/EXT_shader_texture_lod/",
  "https://registry.khronos.org/webgl/extensions/EXT_sRGB/",
  "https://registry.khronos.org/webgl/extensions/EXT_texture_compression_bptc/",
  "https://registry.khronos.org/webgl/extensions/EXT_texture_compression_rgtc/",
  "https://registry.khronos.org/webgl/extensions/EXT_texture_filter_anisotropic/",
  "https://registry.khronos.org/webgl/extensions/EXT_texture_norm16/",
  "https://registry.khronos.org/webgl/extensions/KHR_parallel_shader_compile/",
  "https://registry.khronos.org/webgl/extensions/OES_draw_buffers_indexed/",
  "https://registry.khronos.org/webgl/extensions/OES_element_index_uint/",
  "https://registry.khronos.org/webgl/extensions/OES_fbo_render_mipmap/",
  "https://registry.khronos.org/webgl/extensions/OES_standard_derivatives/",
  "https://registry.khronos.org/webgl/extensions/OES_texture_float_linear/",
  "https://registry.khronos.org/webgl/extensions/OES_texture_float/",
  "https://registry.khronos.org/webgl/extensions/OES_texture_half_float_linear/",
  "https://registry.khronos.org/webgl/extensions/OES_texture_half_float/",
  "https://registry.khronos.org/webgl/extensions/OES_vertex_array_object/",
  "https://registry.khronos.org/webgl/extensions/OVR_multiview2/",
  "https://registry.khronos.org/webgl/extensions/WEBGL_blend_equation_advanced_coherent/",
  "https://registry.khronos.org/webgl/extensions/WEBGL_clip_cull_distance/",
  "https://registry.khronos.org/webgl/extensions/WEBGL_color_buffer_float/",
  "https://registry.khronos.org/webgl/extensions/WEBGL_compressed_texture_astc/",
  "https://registry.khronos.org/webgl/extensions/WEBGL_compressed_texture_etc/",
  "https://registry.khronos.org/webgl/extensions/WEBGL_compressed_texture_etc1/",
  "https://registry.khronos.org/webgl/extensions/WEBGL_compressed_texture_pvrtc/",
  "https://registry.khronos.org/webgl/extensions/WEBGL_compressed_texture_s3tc_srgb/",
  "https://registry.khronos.org/webgl/extensions/WEBGL_compressed_texture_s3tc/",
  "https://registry.khronos.org/webgl/extensions/WEBGL_debug_renderer_info/",
  "https://registry.khronos.org/webgl/extensions/WEBGL_debug_shaders/",
  "https://registry.khronos.org/webgl/extensions/WEBGL_depth_texture/",
  "https://registry.khronos.org/webgl/extensions/WEBGL_draw_buffers/",
  "https://registry.khronos.org/webgl/extensions/WEBGL_draw_instanced_base_vertex_base_instance/",
  "https://registry.khronos.org/webgl/extensions/WEBGL_lose_context/",
  "https://registry.khronos.org/webgl/extensions/WEBGL_multi_draw_instanced_base_vertex_base_instance/",
  "https://registry.khronos.org/webgl/extensions/WEBGL_multi_draw/",
  "https://registry.khronos.org/webgl/extensions/WEBGL_provoking_vertex/",
  {
    "url": "https://registry.khronos.org/webgl/specs/latest/1.0/",
    "shortname": "webgl1",
    "series": {
      "shortname": "webgl1"
    },
    "nightly": {
      "sourcePath": "specs/latest/1.0/index.html"
    },
    "tests": {
      "repository": "https://github.com/KhronosGroup/WebGL",
      "testPaths": [
        "conformance-suites/1.0.3"
      ]
    }
  },
  {
    "url": "https://registry.khronos.org/webgl/specs/latest/2.0/",
    "shortname": "webgl2",
    "series": {
      "shortname": "webgl2"
    },
    "nightly": {
      "sourcePath": "specs/latest/2.0/index.html"
    },
    "tests": {
      "repository": "https://github.com/KhronosGroup/WebGL",
      "testPaths": [
        "conformance-suites/2.0.0"
      ]
    }
  },
  "https://screen-share.github.io/captured-mouse-events/",
  "https://screen-share.github.io/element-capture/",
  "https://storage.spec.whatwg.org/",
  "https://streams.spec.whatwg.org/",
  "https://svgwg.org/specs/animations/",
  {
    "url": "https://tc39.es/ecma262/multipage/",
    "multipage": "nightly",
    "shortname": "ecmascript",
    "shortTitle": "ECMAScript",
    "tests": {
      "repository": "https://github.com/tc39/test262",
      "testPaths": [
        "test"
      ],
      "excludePaths": [
        "test/intl402"
      ]
    }
  },
  {
    "url": "https://tc39.es/ecma402/",
    "shortname": "ecma-402",
    "tests": {
      "repository": "https://github.com/tc39/test262",
      "testPaths": [
        "test/intl402"
      ]
    }
  },
  {
    "url": "https://tc39.es/ecma426/",
    "shortname": "ecma-426",
    "nightly": {
      "sourcePath": "source-map-rev3.md"
    },
    "formerNames": [
      "sourcemap"
    ]
  },
  {
    "url": "https://tc39.es/proposal-array-find-from-last/",
    "standing": "discontinued",
    "obsoletedBy": [
      "ecmascript"
    ]
  },
  "https://tc39.es/proposal-array-from-async/",
  {
    "url": "https://tc39.es/proposal-array-grouping/",
    "standing": "discontinued",
    "obsoletedBy": [
      "ecmascript"
    ]
  },
  {
    "url": "https://tc39.es/proposal-arraybuffer-base64/spec/",
    "series": {
      "shortname": "tc39-arraybuffer-base64"
    },
    "shortname": "tc39-arraybuffer-base64",
    "nightly": {
      "sourcePath": "spec.html"
    }
  },
  {
    "url": "https://tc39.es/proposal-arraybuffer-transfer/",
    "standing": "discontinued",
    "obsoletedBy": [
      "ecmascript"
    ]
  },
  "https://tc39.es/proposal-async-explicit-resource-management/",
  "https://tc39.es/proposal-atomics-microwait/",
  {
    "url": "https://tc39.es/proposal-atomics-wait-async/",
    "standing": "discontinued",
    "obsoletedBy": [
      "ecmascript"
    ]
  },
  "https://tc39.es/proposal-canonical-tz/",
  {
    "url": "https://tc39.es/proposal-change-array-by-copy/",
    "standing": "discontinued",
    "obsoletedBy": [
      "ecmascript"
    ]
  },
  "https://tc39.es/proposal-decorators/",
  "https://tc39.es/proposal-defer-import-eval/",
  "https://tc39.es/proposal-dynamic-code-brand-checks/",
  "https://tc39.es/proposal-explicit-resource-management/",
  {
    "url": "https://tc39.es/proposal-float16array/",
    "standing": "discontinued",
    "obsoletedBy": [
      "ecmascript"
    ]
  },
  {
    "url": "https://tc39.es/proposal-import-attributes/",
    "standing": "discontinued",
    "obsoletedBy": [
      "ecmascript"
    ]
  },
  "https://tc39.es/proposal-intl-duration-format/",
  {
    "url": "https://tc39.es/proposal-intl-enumeration/",
    "standing": "discontinued",
    "obsoletedBy": [
      "ecma-402"
    ]
  },
  {
    "url": "https://tc39.es/proposal-intl-extend-timezonename/",
    "standing": "discontinued",
    "obsoletedBy": [
      "ecma-402"
    ]
  },
  "https://tc39.es/proposal-intl-locale-info/",
  {
    "url": "https://tc39.es/proposal-intl-numberformat-v3/out/annexes/proposed.html",
    "shortname": "tc39-intl-annexes",
    "title": "Intl Annexes",
    "nightly": {
      "sourcePath": "out/annexes/proposed.html"
    },
    "standing": "discontinued",
    "obsoletedBy": [
      "ecma-402"
    ]
  },
  {
    "url": "https://tc39.es/proposal-intl-numberformat-v3/out/negotiation/proposed.html",
    "shortname": "tc39-intl-negotiation",
    "title": "Intl Parameter Resolution",
    "nightly": {
      "sourcePath": "out/negotiation/proposed.html"
    },
    "standing": "discontinued",
    "obsoletedBy": [
      "ecma-402"
    ]
  },
  {
    "url": "https://tc39.es/proposal-intl-numberformat-v3/out/numberformat/proposed.html",
    "shortname": "tc39-intl-numberformat",
    "title": "Intl.NumberFormat",
    "nightly": {
      "sourcePath": "out/numberformat/proposed.html"
    },
    "standing": "discontinued",
    "obsoletedBy": [
      "ecma-402"
    ]
  },
  {
    "url": "https://tc39.es/proposal-intl-numberformat-v3/out/pluralrules/proposed.html",
    "shortname": "tc39-intl-pluralrules",
    "title": "Intl.PluralRules",
    "nightly": {
      "sourcePath": "out/pluralrules/proposed.html"
    },
    "standing": "discontinued",
    "obsoletedBy": [
      "ecma-402"
    ]
  },
  {
    "url": "https://tc39.es/proposal-is-error/",
    "standing": "discontinued",
    "obsoletedBy": [
      "ecmascript"
    ]
  },
  {
    "url": "https://tc39.es/proposal-is-usv-string/",
    "standing": "discontinued",
    "obsoletedBy": [
      "ecmascript"
    ]
  },
  {
    "url": "https://tc39.es/proposal-iterator-helpers/",
    "standing": "discontinued",
    "obsoletedBy": [
      "ecmascript"
    ]
  },
  "https://tc39.es/proposal-iterator-sequencing/",
  {
    "url": "https://tc39.es/proposal-json-modules/",
    "standing": "discontinued",
    "obsoletedBy": [
      "ecmascript"
    ]
  },
  "https://tc39.es/proposal-json-parse-with-source/",
  "https://tc39.es/proposal-math-sum/",
  {
    "url": "https://tc39.es/proposal-promise-try/",
    "standing": "discontinued",
    "obsoletedBy": [
      "ecmascript"
    ]
  },
  {
    "url": "https://tc39.es/proposal-promise-with-resolvers/",
    "standing": "discontinued",
    "obsoletedBy": [
      "ecmascript"
    ]
  },
  {
    "url": "https://tc39.es/proposal-regex-escaping/",
    "standing": "discontinued",
    "obsoletedBy": [
      "ecmascript"
    ]
  },
  {
    "url": "https://tc39.es/proposal-regexp-modifiers/",
    "standing": "discontinued",
    "obsoletedBy": [
      "ecmascript"
    ]
  },
  {
    "url": "https://tc39.es/proposal-resizablearraybuffer/",
    "title": "Resizable ArrayBuffer and growable SharedArrayBuffer",
    "standing": "discontinued",
    "obsoletedBy": [
      "ecmascript"
    ]
  },
  {
    "url": "https://tc39.es/proposal-set-methods/",
    "standing": "discontinued",
    "obsoletedBy": [
      "ecmascript"
    ]
  },
  "https://tc39.es/proposal-shadowrealm/",
  "https://tc39.es/proposal-source-phase-imports/",
  {
    "url": "https://tc39.es/proposal-symbols-as-weakmap-keys/",
    "standing": "discontinued",
    "obsoletedBy": [
      "ecmascript"
    ]
  },
  "https://tc39.es/proposal-temporal/",
  "https://tc39.es/proposal-upsert/",
  "https://testutils.spec.whatwg.org/",
  "https://url.spec.whatwg.org/",
  "https://urlpattern.spec.whatwg.org/",
  "https://w3c-fedid.github.io/login-status/",
  "https://w3c.github.io/at-driver/",
  "https://w3c.github.io/data-shapes/shacl12-compact-syntax/",
  "https://w3c.github.io/data-shapes/shacl12-inf-rules/",
  "https://w3c.github.io/data-shapes/shacl12-node-expr/",
  {
    "shortname": "execCommand",
    "standing": "pending",
    "nightly": {
      "sourcePath": "docs/execCommand/index.html"
    },
    "url": "https://w3c.github.io/editing/docs/execCommand/"
  },
  "https://w3c.github.io/element-timing/",
  "https://w3c.github.io/gamepad/extensions.html",
  "https://w3c.github.io/long-animation-frames/",
  "https://w3c.github.io/mathml-aam/",
  "https://w3c.github.io/media-playback-quality/",
  "https://w3c.github.io/mediacapture-automation/",
  {
    "url": "https://w3c.github.io/mediacapture-handle/actions/",
    "shortname": "mediacapture-handle-actions",
    "nightly": {
      "sourcePath": "actions/index.html"
    }
  },
  "https://w3c.github.io/mediacapture-surface-control/",
  "https://w3c.github.io/permissions-registry/",
  {
    "url": "https://w3c.github.io/reporting/network-reporting.html",
    "shortname": "network-reporting",
    "nightly": {
      "sourcePath": "network-reporting.bs"
    }
  },
  {
    "url": "https://w3c.github.io/sparql-concepts/spec/",
    "shortname": "sparql12-concepts",
    "nightly": {
      "status": "Editor's Draft"
    }
  },
  "https://w3c.github.io/trace-context-amqp/",
  "https://w3c.github.io/trace-context-binary/",
  "https://w3c.github.io/trace-context-mqtt/",
  "https://w3c.github.io/tracestate-ids-registry/",
  "https://w3c.github.io/web-nfc/",
  {
    "url": "https://w3c.github.io/web-share-target/",
    "standing": "good"
  },
  "https://w3c.github.io/webrtc-ice/",
  "https://w3c.github.io/wot-binding-registry/",
  {
    "shortTitle": "WoT Bindings Registry",
    "url": "https://w3c.github.io/wot-bindings-registry/"
  },
  {
    "url": "https://webassembly.github.io/branch-hinting/core/bikeshed/",
    "forkOf": "wasm-core-2",
    "title": "WebAssembly Core: Branch Hinting"
  },
  {
    "url": "https://webassembly.github.io/content-security-policy/js-api/",
    "forkOf": "wasm-js-api-2",
    "title": "WebAssembly JavaScript Interface: Content Security Policy"
  },
  {
    "forkOf": "wasm-js-api-2",
    "title": "WebAssembly JavaScript Interface: ESM Integration",
    "url": "https://webassembly.github.io/esm-integration/js-api/"
  },
  {
    "url": "https://webassembly.github.io/exception-handling/js-api/",
    "forkOf": "wasm-js-api-2"
  },
  {
    "url": "https://webassembly.github.io/extended-const/core/bikeshed/",
    "forkOf": "wasm-core-2",
    "title": "WebAssembly Core: Extended Const Expressions"
  },
  {
    "url": "https://webassembly.github.io/function-references/core/bikeshed/",
    "forkOf": "wasm-core-2",
    "title": "WebAssembly Core: Function Reference Types"
  },
  {
    "url": "https://webassembly.github.io/gc/core/bikeshed/",
    "forkOf": "wasm-core-2",
    "title": "WebAssembly Core: Garbage Collection",
    "formerNames": [
      "wasm-core-1-fork-gc"
    ]
  },
  {
    "url": "https://webassembly.github.io/js-promise-integration/js-api/",
    "forkOf": "wasm-js-api-2",
    "title": "WebAssembly JavaScript Interface: Promise Integration"
  },
  {
    "forkOf": "wasm-js-api-2",
    "title": "WebAssembly JavaScript Interface: JS String Builtins",
    "url": "https://webassembly.github.io/js-string-builtins/js-api/"
  },
  {
    "url": "https://webassembly.github.io/js-types/js-api/",
    "forkOf": "wasm-js-api-2",
    "title": "WebAssembly JavaScript Interface: Type Reflection"
  },
  {
    "url": "https://webassembly.github.io/memory64/core/bikeshed/",
    "forkOf": "wasm-core-2",
    "title": "WebAssembly Core: Memory64"
  },
  {
    "url": "https://webassembly.github.io/multi-memory/core/bikeshed/",
    "forkOf": "wasm-core-2",
    "title": "WebAssembly Core: Multi Memory"
  },
  {
    "url": "https://webassembly.github.io/tail-call/core/bikeshed/",
    "forkOf": "wasm-core-2",
    "title": "WebAssembly Core: Tail Call"
  },
  {
    "url": "https://webassembly.github.io/threads/core/bikeshed/",
    "forkOf": "wasm-core-2",
    "title": "WebAssembly Core: Threading"
  },
  {
    "url": "https://webassembly.github.io/threads/js-api/",
    "forkOf": "wasm-js-api-2",
    "title": "WebAssembly JavaScript Interface: Threading"
  },
  {
    "forkOf": "wasm-core-2",
    "title": "WebAssembly Core: Wide Arithmetic",
    "url": "https://webassembly.github.io/wide-arithmetic/core/bikeshed/"
  },
  {
    "url": "https://webaudio.github.io/web-speech-api/",
    "shortname": "speech-api"
  },
  "https://webbluetoothcg.github.io/web-bluetooth/",
  {
    "url": "https://webbluetoothcg.github.io/web-bluetooth/scanning.html",
    "shortname": "web-bluetooth-scanning"
  },
  "https://webidl.spec.whatwg.org/",
  "https://webmachinelearning.github.io/translation-api/",
  "https://webmachinelearning.github.io/writing-assistance-apis/",
  "https://websockets.spec.whatwg.org/",
  "https://wicg.github.io/anonymous-iframe/",
  "https://wicg.github.io/aom/spec/",
  "https://wicg.github.io/attribution-reporting-api/",
  {
    "standing": "pending",
    "url": "https://wicg.github.io/audio-context-playout-stats/"
  },
  "https://wicg.github.io/background-fetch/",
  {
    "url": "https://wicg.github.io/background-sync/spec/",
    "shortTitle": "Background Sync"
  },
  "https://wicg.github.io/capability-delegation/spec.html",
  "https://wicg.github.io/client-hints-infrastructure/",
  {
    "url": "https://wicg.github.io/close-watcher/",
    "title": "Close Watcher API",
    "standing": "discontinued",
    "obsoletedBy": [
      "html"
    ]
  },
  "https://wicg.github.io/content-index/spec/",
  "https://wicg.github.io/crash-reporting/",
  {
    "url": "https://wicg.github.io/csp-next/scripting-policy.html",
    "nightly": {
      "sourcePath": "scripting-policy.bs"
    }
  },
  {
    "url": "https://wicg.github.io/css-parser-api/",
    "standing": "good"
  },
  {
    "url": "https://wicg.github.io/custom-state-pseudo-class/",
    "standing": "discontinued",
    "obsoletedBy": [
      "html",
      "selectors-5"
    ]
  },
  "https://wicg.github.io/datacue/",
  "https://wicg.github.io/deprecation-reporting/",
  "https://wicg.github.io/digital-goods/",
  {
    "url": "https://wicg.github.io/direct-sockets/",
    "standing": "pending"
  },
  "https://wicg.github.io/document-isolation-policy/",
  "https://wicg.github.io/document-picture-in-picture/",
  "https://wicg.github.io/document-policy/",
  "https://wicg.github.io/entries-api/",
  {
    "nightly": {
      "status": "Editor's Draft"
    },
    "url": "https://wicg.github.io/explicit-javascript-compile-hints-file-based/",
    "shortTitle": "Explicit JavaScript Compile Hints (File-based)"
  },
  "https://wicg.github.io/eyedropper-api/",
  "https://wicg.github.io/fenced-frame/",
  "https://wicg.github.io/file-system-access/",
  "https://wicg.github.io/first-party-sets/",
  "https://wicg.github.io/get-installed-related-apps/spec/",
  "https://wicg.github.io/handwriting-recognition/",
  "https://wicg.github.io/idle-detection/",
  "https://wicg.github.io/ink-enhancement/",
  "https://wicg.github.io/input-device-capabilities/",
  "https://wicg.github.io/intervention-reporting/",
  "https://wicg.github.io/is-input-pending/",
  {
    "categories": [
      "-browser"
    ],
    "shortname": "isolated-contexts",
    "url": "https://wicg.github.io/isolated-web-apps/isolated-contexts.html"
  },
  "https://wicg.github.io/js-self-profiling/",
  "https://wicg.github.io/keyboard-lock/",
  "https://wicg.github.io/keyboard-map/",
  "https://wicg.github.io/layout-instability/",
  "https://wicg.github.io/local-font-access/",
  "https://wicg.github.io/local-network-access/",
  "https://wicg.github.io/manifest-incubations/",
  "https://wicg.github.io/media-feeds/",
  {
    "url": "https://wicg.github.io/nav-speculation/prefetch.html",
    "shortname": "prefetch"
  },
  {
    "url": "https://wicg.github.io/nav-speculation/prerendering.html",
    "shortname": "prerendering-revamped"
  },
  {
    "url": "https://wicg.github.io/nav-speculation/speculation-rules.html",
    "shortname": "speculation-rules"
  },
  "https://wicg.github.io/netinfo/",
  "https://wicg.github.io/observable/",
  "https://wicg.github.io/overscroll-scrollend-events/",
  "https://wicg.github.io/page-lifecycle/",
  "https://wicg.github.io/paymentlink/",
  "https://wicg.github.io/performance-measure-memory/",
  "https://wicg.github.io/periodic-background-sync/",
  "https://wicg.github.io/permissions-request/",
  "https://wicg.github.io/permissions-revoke/",
  "https://wicg.github.io/portals/",
  {
    "url": "https://wicg.github.io/prefer-current-tab/",
    "standing": "good"
  },
  {
    "url": "https://wicg.github.io/private-network-access/",
    "standing": "discontinued",
    "obsoletedBy": [
      "local-network-access"
    ]
  },
  "https://wicg.github.io/responsive-image-client-hints/",
  "https://wicg.github.io/sanitizer-api/",
  "https://wicg.github.io/savedata/",
  "https://wicg.github.io/scheduling-apis/",
  "https://wicg.github.io/scroll-to-text-fragment/",
  "https://wicg.github.io/serial/",
  "https://wicg.github.io/shape-detection-api/",
  {
    "url": "https://wicg.github.io/shape-detection-api/text.html",
    "shortname": "text-detection-api"
  },
  "https://wicg.github.io/shared-storage/",
  "https://wicg.github.io/signature-based-sri/",
  {
    "url": "https://wicg.github.io/sms-one-time-codes/",
    "shortTitle": "SMS One-Time Codes"
  },
  {
    "url": "https://wicg.github.io/soft-navigations/",
    "standing": "pending"
  },
  "https://wicg.github.io/storage-buckets/",
  "https://wicg.github.io/trust-token-api/",
  {
    "url": "https://wicg.github.io/turtledove/",
    "shortTitle": "Protected Audience"
  },
  "https://wicg.github.io/ua-client-hints/",
  "https://wicg.github.io/user-preference-media-features-headers/",
  "https://wicg.github.io/video-rvfc/",
  "https://wicg.github.io/web-app-launch/",
  "https://wicg.github.io/web-otp/",
  {
    "url": "https://wicg.github.io/web-preferences-api/",
    "standing": "discontinued",
    "obsoletedBy": [
      "mediaqueries-5"
    ]
  },
  "https://wicg.github.io/web-smart-card/",
  {
    "shortname": "device-attributes",
    "nightly": {
      "sourcePath": "device_attributes/index.bs"
    },
    "url": "https://wicg.github.io/WebApiDevice/device_attributes/"
  },
  {
    "url": "https://wicg.github.io/WebApiDevice/managed_config/",
    "shortname": "managed-configuration",
    "nightly": {
      "sourcePath": "managed_config/index.bs"
    }
  },
  "https://wicg.github.io/webcrypto-modern-algos/",
  "https://wicg.github.io/webcrypto-secure-curves/",
  "https://wicg.github.io/webhid/",
  "https://wicg.github.io/webpackage/loading.html",
  "https://wicg.github.io/webusb/",
  "https://wicg.github.io/window-controls-overlay/",
  {
    "url": "https://www.iso.org/standard/54989.html",
    "shortTitle": "JPEG"
  },
  {
    "url": "https://www.iso.org/standard/85253.html",
    "shortTitle": "JPEG XL: File Format"
  },
  {
    "url": "https://www.iso.org/standard/87621.html",
    "shortTitle": "Open Font Format"
  },
  "https://www.rfc-editor.org/rfc/rfc2397",
  {
    "url": "https://www.rfc-editor.org/rfc/rfc4120",
    "shortTitle": "Kerberos"
  },
  "https://www.rfc-editor.org/rfc/rfc5861",
  "https://www.rfc-editor.org/rfc/rfc6265",
  {
    "url": "https://www.rfc-editor.org/rfc/rfc6266",
    "shortTitle": "Content-Disposition in HTTP"
  },
  "https://www.rfc-editor.org/rfc/rfc6386",
  "https://www.rfc-editor.org/rfc/rfc6454",
  "https://www.rfc-editor.org/rfc/rfc6455",
  "https://www.rfc-editor.org/rfc/rfc6797",
  "https://www.rfc-editor.org/rfc/rfc7034",
  "https://www.rfc-editor.org/rfc/rfc7230",
  "https://www.rfc-editor.org/rfc/rfc7231",
  "https://www.rfc-editor.org/rfc/rfc7232",
  "https://www.rfc-editor.org/rfc/rfc7233",
  "https://www.rfc-editor.org/rfc/rfc7234",
  "https://www.rfc-editor.org/rfc/rfc7235",
  "https://www.rfc-editor.org/rfc/rfc7239",
  "https://www.rfc-editor.org/rfc/rfc7469",
  "https://www.rfc-editor.org/rfc/rfc7538",
  "https://www.rfc-editor.org/rfc/rfc7540",
  "https://www.rfc-editor.org/rfc/rfc7578",
  "https://www.rfc-editor.org/rfc/rfc7616",
  "https://www.rfc-editor.org/rfc/rfc7617",
  "https://www.rfc-editor.org/rfc/rfc7725",
  "https://www.rfc-editor.org/rfc/rfc7838",
  "https://www.rfc-editor.org/rfc/rfc7932",
  "https://www.rfc-editor.org/rfc/rfc8246",
  "https://www.rfc-editor.org/rfc/rfc8288",
  "https://www.rfc-editor.org/rfc/rfc8297",
  "https://www.rfc-editor.org/rfc/rfc8470",
  {
    "shortTitle": "CDDL",
    "url": "https://www.rfc-editor.org/rfc/rfc8610"
  },
  "https://www.rfc-editor.org/rfc/rfc8878",
  "https://www.rfc-editor.org/rfc/rfc8942",
  "https://www.rfc-editor.org/rfc/rfc9110",
  "https://www.rfc-editor.org/rfc/rfc9111",
  "https://www.rfc-editor.org/rfc/rfc9112",
  "https://www.rfc-editor.org/rfc/rfc9113",
  "https://www.rfc-editor.org/rfc/rfc9114",
  {
    "url": "https://www.rfc-editor.org/rfc/rfc9163",
    "nightly": {
      "repository": "https://github.com/httpwg/http-extensions",
      "sourcePath": "archive/draft-ietf-httpbis-expect-ct.md"
    }
  },
  "https://www.rfc-editor.org/rfc/rfc9218",
  {
    "url": "https://www.rfc-editor.org/rfc/rfc9530",
    "formerNames": [
      "digest-headers"
    ]
  },
  {
    "url": "https://www.rfc-editor.org/rfc/rfc9649",
    "formerNames": [
      "webp"
    ]
  },
  "https://www.w3.org/2001/tag/doc/promises-guide",
  {
    "url": "https://www.w3.org/Graphics/GIF/spec-gif89a.txt",
    "shortname": "GIF",
    "shortTitle": "GIF",
    "title": "Graphics Interchange Format",
    "organization": "CompuServe Incorporated",
    "groups": [
      {
        "name": "CompuServe Incorporated",
        "url": "https://www.compuserve.com/"
      }
    ]
  },
  {
    "url": "https://www.w3.org/policies/patent-policy/",
    "shortname": "w3c-patent-policy",
    "organization": "W3C",
    "groups": [
      {
        "name": "Patents and Standards Interest Group",
        "url": "https://www.w3.org/2004/pp/psig/"
      }
    ]
  },
  {
    "url": "https://www.w3.org/policies/process/",
    "shortname": "w3c-process",
    "groups": [
      {
        "name": "Advisory Board",
        "url": "https://www.w3.org/Member/Board/"
      },
      {
        "name": "W3C Process Community Group ",
        "url": "https://www.w3.org/community/w3process/"
      }
    ],
    "nightly": {
      "repository": "https://github.com/w3c/w3process/"
    }
  },
  "https://www.w3.org/TR/aac-registry/",
  "https://www.w3.org/TR/accelerometer/",
  {
    "url": "https://www.w3.org/TR/accname-1.2/",
    "nightly": {
      "repository": "https://github.com/w3c/aria"
    }
  },
  {
    "nightly": {
      "sourcePath": "act-rules-format/act-rules-format.bs"
    },
    "url": "https://www.w3.org/TR/act-rules-format-1.1/"
  },
  "https://www.w3.org/TR/ambient-light/",
  "https://www.w3.org/TR/appmanifest/",
  "https://www.w3.org/TR/audio-output/",
  "https://www.w3.org/TR/audio-session/",
  "https://www.w3.org/TR/audiobooks/",
  "https://www.w3.org/TR/autoplay-detection/",
  "https://www.w3.org/TR/badging/",
  "https://www.w3.org/TR/baggage/",
  "https://www.w3.org/TR/battery-status/",
  "https://www.w3.org/TR/beacon/",
  {
    "url": "https://www.w3.org/TR/capture-handle-identity/",
    "nightly": {
      "sourcePath": "identity/index.html"
    }
  },
  "https://www.w3.org/TR/change-password-url/",
  "https://www.w3.org/TR/cid-1.0/",
  "https://www.w3.org/TR/clear-site-data/",
  "https://www.w3.org/TR/clipboard-apis/",
  {
    "url": "https://www.w3.org/TR/compositing-1/",
    "shortTitle": "Compositing 1"
  },
  "https://www.w3.org/TR/compute-pressure/",
  "https://www.w3.org/TR/contact-picker/",
  {
    "url": "https://www.w3.org/TR/content-editable/",
    "formerNames": [
      "contentEditable"
    ]
  },
  "https://www.w3.org/TR/core-aam-1.2/",
  "https://www.w3.org/TR/credential-management-1/",
  "https://www.w3.org/TR/csp-embedded-enforcement/",
  "https://www.w3.org/TR/CSP3/",
  "https://www.w3.org/TR/css-2022/",
  "https://www.w3.org/TR/css-2023/",
  "https://www.w3.org/TR/css-2024/",
  "https://www.w3.org/TR/css-align-3/",
  "https://www.w3.org/TR/css-anchor-position-1/",
  "https://www.w3.org/TR/css-animation-worklet-1/",
  "https://www.w3.org/TR/css-animations-1/",
  "https://www.w3.org/TR/css-animations-2/ delta",
  {
    "url": "https://www.w3.org/TR/css-backgrounds-3/",
    "shortTitle": "CSS Backgrounds 3"
  },
  "https://www.w3.org/TR/css-borders-4/",
  "https://www.w3.org/TR/css-box-3/",
  "https://www.w3.org/TR/css-box-4/",
  "https://www.w3.org/TR/css-break-3/",
  "https://www.w3.org/TR/css-break-4/",
  {
    "url": "https://www.w3.org/TR/css-cascade-3/",
    "shortTitle": "CSS Cascading 3"
  },
  {
    "url": "https://www.w3.org/TR/css-cascade-4/",
    "shortTitle": "CSS Cascading 4"
  },
  {
    "url": "https://www.w3.org/TR/css-cascade-5/",
    "shortTitle": "CSS Cascading 5"
  },
  {
    "url": "https://www.w3.org/TR/css-cascade-6/",
    "seriesComposition": "delta",
    "shortTitle": "CSS Cascading 6"
  },
  "https://www.w3.org/TR/css-color-3/",
  {
    "url": "https://www.w3.org/TR/css-color-4/",
    "nightly": {
      "url": "https://drafts.csswg.org/css-color-4/"
    }
  },
  "https://www.w3.org/TR/css-color-5/ delta",
  "https://www.w3.org/TR/css-color-adjust-1/",
  {
    "url": "https://www.w3.org/TR/css-color-hdr-1/",
    "formerNames": [
      "css-color-hdr"
    ]
  },
  {
    "url": "https://www.w3.org/TR/css-conditional-3/",
    "shortTitle": "CSS Conditional 3"
  },
  {
    "url": "https://www.w3.org/TR/css-conditional-4/",
    "seriesComposition": "delta",
    "shortTitle": "CSS Conditional 4"
  },
  {
    "url": "https://www.w3.org/TR/css-conditional-5/",
    "seriesComposition": "delta",
    "shortTitle": "CSS Conditional 5"
  },
  "https://www.w3.org/TR/css-contain-1/",
  "https://www.w3.org/TR/css-contain-2/",
  "https://www.w3.org/TR/css-contain-3/ delta",
  "https://www.w3.org/TR/css-content-3/",
  "https://www.w3.org/TR/css-counter-styles-3/",
  "https://www.w3.org/TR/css-display-3/",
  "https://www.w3.org/TR/css-display-4/",
  "https://www.w3.org/TR/css-easing-1/",
  "https://www.w3.org/TR/css-easing-2/",
  {
    "url": "https://www.w3.org/TR/css-flexbox-1/",
    "shortTitle": "CSS Flexbox 1"
  },
  "https://www.w3.org/TR/css-font-loading-3/",
  "https://www.w3.org/TR/css-fonts-4/",
  "https://www.w3.org/TR/css-fonts-5/ delta",
  "https://www.w3.org/TR/css-forms-1/",
  "https://www.w3.org/TR/css-gaps-1/",
  {
    "url": "https://www.w3.org/TR/css-gcpm-3/",
    "shortTitle": "CSS GCPM 3"
  },
  "https://www.w3.org/TR/css-grid-1/",
  "https://www.w3.org/TR/css-grid-2/",
  "https://www.w3.org/TR/css-grid-3/ delta",
  "https://www.w3.org/TR/css-highlight-api-1/",
  {
    "url": "https://www.w3.org/TR/css-images-3/",
    "shortTitle": "CSS Images 3"
  },
  {
    "url": "https://www.w3.org/TR/css-images-4/",
    "seriesComposition": "delta",
    "shortTitle": "CSS Images 4"
  },
  "https://www.w3.org/TR/css-inline-3/",
  "https://www.w3.org/TR/css-layout-api-1/",
  "https://www.w3.org/TR/css-line-grid-1/",
  {
    "url": "https://www.w3.org/TR/css-lists-3/",
    "shortTitle": "CSS Lists 3"
  },
  {
    "url": "https://www.w3.org/TR/css-logical-1/",
    "shortTitle": "CSS Logical Properties 1"
  },
  "https://www.w3.org/TR/css-masking-1/",
  "https://www.w3.org/TR/css-mixins-1/",
  {
    "url": "https://www.w3.org/TR/css-multicol-1/",
    "shortTitle": "CSS Multicol 1"
  },
  {
    "url": "https://www.w3.org/TR/css-multicol-2/",
    "shortTitle": "CSS Multicol 2"
  },
  "https://www.w3.org/TR/css-namespaces-3/",
  "https://www.w3.org/TR/css-nav-1/",
  "https://www.w3.org/TR/css-nesting-1/",
  "https://www.w3.org/TR/css-overflow-3/",
  "https://www.w3.org/TR/css-overflow-4/ delta",
  "https://www.w3.org/TR/css-overflow-5/ delta",
  "https://www.w3.org/TR/css-overscroll-1/",
  "https://www.w3.org/TR/css-page-3/",
  "https://www.w3.org/TR/css-page-floats-3/",
  "https://www.w3.org/TR/css-paint-api-1/",
  "https://www.w3.org/TR/css-position-3/",
  "https://www.w3.org/TR/css-position-4/ delta",
  "https://www.w3.org/TR/css-properties-values-api-1/",
  "https://www.w3.org/TR/css-pseudo-4/",
  "https://www.w3.org/TR/css-regions-1/",
  "https://www.w3.org/TR/css-rhythm-1/",
  "https://www.w3.org/TR/css-round-display-1/",
  "https://www.w3.org/TR/css-ruby-1/",
  "https://www.w3.org/TR/css-scoping-1/",
  "https://www.w3.org/TR/css-scroll-anchoring-1/",
  "https://www.w3.org/TR/css-scroll-snap-1/",
  "https://www.w3.org/TR/css-scroll-snap-2/ delta",
  "https://www.w3.org/TR/css-scrollbars-1/",
  "https://www.w3.org/TR/css-shadow-parts-1/",
  "https://www.w3.org/TR/css-shapes-1/",
  {
    "url": "https://www.w3.org/TR/css-sizing-3/",
    "shortTitle": "CSS Sizing 3"
  },
  {
    "url": "https://www.w3.org/TR/css-sizing-4/",
    "seriesComposition": "delta",
    "shortTitle": "CSS Sizing 4"
  },
  "https://www.w3.org/TR/css-speech-1/",
  {
    "url": "https://www.w3.org/TR/css-style-attr/",
    "nightly": {
      "sourcePath": "css-style-attr-1/Overview.src.html"
    }
  },
  "https://www.w3.org/TR/css-syntax-3/",
  "https://www.w3.org/TR/css-tables-3/",
  "https://www.w3.org/TR/css-text-3/",
  "https://www.w3.org/TR/css-text-4/ delta",
  "https://www.w3.org/TR/css-text-decor-3/",
  "https://www.w3.org/TR/css-text-decor-4/ delta",
  "https://www.w3.org/TR/css-transforms-1/",
  "https://www.w3.org/TR/css-transforms-2/ delta",
  "https://www.w3.org/TR/css-transitions-1/",
  "https://www.w3.org/TR/css-transitions-2/ delta",
  "https://www.w3.org/TR/css-typed-om-1/",
  {
    "url": "https://www.w3.org/TR/css-ui-3/",
    "shortTitle": "CSS User Interface 3"
  },
  {
    "url": "https://www.w3.org/TR/css-ui-4/",
    "shortTitle": "CSS User Interface 4"
  },
  {
    "url": "https://www.w3.org/TR/css-values-3/",
    "shortTitle": "CSS Values 3"
  },
  {
    "url": "https://www.w3.org/TR/css-values-4/",
    "shortTitle": "CSS Values 4"
  },
  {
    "url": "https://www.w3.org/TR/css-values-5/",
    "shortTitle": "CSS Values 5",
    "seriesComposition": "delta"
  },
  {
    "url": "https://www.w3.org/TR/css-variables-1/",
    "shortTitle": "CSS Variables 1"
  },
  "https://www.w3.org/TR/css-view-transitions-1/",
  "https://www.w3.org/TR/css-view-transitions-2/",
  {
    "url": "https://www.w3.org/TR/css-viewport-1/",
    "nightly": {
      "url": "https://drafts.csswg.org/css-viewport/"
    },
    "formerNames": [
      "css-viewport"
    ]
  },
  "https://www.w3.org/TR/css-will-change-1/",
  "https://www.w3.org/TR/css-writing-modes-3/",
  "https://www.w3.org/TR/css-writing-modes-4/",
  {
    "url": "https://www.w3.org/TR/CSS2/",
    "formerNames": [
      "CSS21",
      "CSS22"
    ],
    "multipage": "release",
    "nightly": {
      "url": "https://drafts.csswg.org/css2/",
      "sourcePath": "css2/Overview.bs"
    },
    "title": "Cascading Style Sheets Level 2",
    "shortTitle": "CSS 2"
  },
  {
    "url": "https://www.w3.org/TR/css3-exclusions/",
    "seriesVersion": "1",
    "nightly": {
      "sourcePath": "css-exclusions-1/Overview.bs"
    }
  },
  "https://www.w3.org/TR/cssom-1/",
  "https://www.w3.org/TR/cssom-view-1/",
  {
    "categories": [
      "-browser"
    ],
    "url": "https://www.w3.org/TR/dapt/"
  },
  {
    "url": "https://www.w3.org/TR/dbsc-1/",
    "formerNames": [
      "dbsc"
    ]
  },
  "https://www.w3.org/TR/design-principles/",
  "https://www.w3.org/TR/device-memory-1/",
  "https://www.w3.org/TR/device-posture/",
  "https://www.w3.org/TR/did-1.1/",
  "https://www.w3.org/TR/did-resolution/",
  {
    "url": "https://www.w3.org/TR/digital-credentials/",
    "formerNames": [
      "digital-identities"
    ]
  },
  {
    "url": "https://www.w3.org/TR/DOM-Level-2-Style/",
    "series": {
      "shortname": "DOM-Style"
    },
    "nightly": {
      "url": "https://www.w3.org/TR/DOM-Level-2-Style/"
    },
    "obsoletedBy": [
      "cssom-1"
    ]
  },
  "https://www.w3.org/TR/DOM-Parsing/",
  {
    "url": "https://www.w3.org/TR/dpub-aam-1.1/",
    "categories": [
      "-browser"
    ]
  },
  {
    "url": "https://www.w3.org/TR/dpub-aria-1.1/",
    "categories": [
      "-browser"
    ]
  },
  {
    "nightly": {
      "sourcePath": "connegp/index.html"
    },
    "url": "https://www.w3.org/TR/dx-prof-conneg/"
  },
  "https://www.w3.org/TR/edit-context/",
  {
    "nightly": {
      "sourcePath": "hdcp-version-registry-respec.html"
    },
    "url": "https://www.w3.org/TR/eme-hdcp-version-registry/"
  },
  {
    "url": "https://www.w3.org/TR/eme-initdata-cenc/",
    "nightly": {
      "sourcePath": "format-registry/initdata/cenc-respec.html"
    }
  },
  {
    "url": "https://www.w3.org/TR/eme-initdata-keyids/",
    "nightly": {
      "sourcePath": "format-registry/initdata/keyids-respec.html"
    }
  },
  {
    "url": "https://www.w3.org/TR/eme-initdata-registry/",
    "nightly": {
      "sourcePath": "format-registry/initdata/index-respec.html"
    }
  },
  {
    "url": "https://www.w3.org/TR/eme-initdata-webm/",
    "nightly": {
      "sourcePath": "format-registry/initdata/webm-respec.html"
    }
  },
  {
    "url": "https://www.w3.org/TR/eme-stream-mp4/",
    "series": {
      "shortname": "eme-stream-mp4"
    },
    "nightly": {
      "sourcePath": "format-registry/stream/mp4-respec.html"
    }
  },
  {
    "url": "https://www.w3.org/TR/eme-stream-registry/",
    "nightly": {
      "sourcePath": "format-registry/stream/index-respec.html"
    }
  },
  {
    "url": "https://www.w3.org/TR/eme-stream-webm/",
    "nightly": {
      "sourcePath": "format-registry/stream/webm-respec.html"
    }
  },
  {
    "url": "https://www.w3.org/TR/encrypted-media-2/",
    "nightly": {
      "sourcePath": "encrypted-media-respec.html"
    },
    "formerNames": [
      "encrypted-media"
    ]
  },
  {
    "url": "https://www.w3.org/TR/epub-33/",
    "seriesVersion": "3.3",
    "nightly": {
      "sourcePath": "epub33/core/index.html"
    }
  },
  {
    "seriesVersion": "3.4",
    "nightly": {
      "sourcePath": "epub34/authoring/index.html"
    },
    "url": "https://www.w3.org/TR/epub-34/"
  },
  {
    "seriesVersion": "1.1.1",
    "nightly": {
      "sourcePath": "epub34/a11y/index.html"
    },
    "url": "https://www.w3.org/TR/epub-a11y-111/"
  },
  {
    "url": "https://www.w3.org/TR/epub-rs-33/",
    "seriesVersion": "3.3",
    "nightly": {
      "sourcePath": "epub33/rs/index.html"
    }
  },
  {
    "seriesVersion": "3.4",
    "nightly": {
      "sourcePath": "epub34/rs/index.html"
    },
    "url": "https://www.w3.org/TR/epub-rs-34/"
  },
  "https://www.w3.org/TR/ethical-web-principles/",
  "https://www.w3.org/TR/event-timing/",
  {
    "url": "https://www.w3.org/TR/fedcm-1/",
    "formerNames": [
      "fedCM"
    ]
  },
  {
    "url": "https://www.w3.org/TR/fetch-metadata/",
    "shortTitle": "Fetch Metadata"
  },
  "https://www.w3.org/TR/FileAPI/",
  "https://www.w3.org/TR/fill-stroke-3/",
  "https://www.w3.org/TR/filter-effects-1/",
  "https://www.w3.org/TR/fingerprinting-guidance/",
  "https://www.w3.org/TR/gamepad/",
  "https://www.w3.org/TR/generic-sensor/",
  "https://www.w3.org/TR/geolocation-sensor/",
  "https://www.w3.org/TR/geolocation/",
  "https://www.w3.org/TR/geometry-1/",
  {
    "url": "https://www.w3.org/TR/gpc/",
    "formerNames": [
      "gpc-spec"
    ]
  },
  "https://www.w3.org/TR/graphics-aam-1.0/",
  "https://www.w3.org/TR/graphics-aria-1.0/",
  "https://www.w3.org/TR/gyroscope/",
  "https://www.w3.org/TR/hr-time-3/",
  "https://www.w3.org/TR/html-aam-1.0/",
  "https://www.w3.org/TR/html-aria/",
  "https://www.w3.org/TR/html-media-capture/",
  {
    "url": "https://www.w3.org/TR/html-ruby-extensions/",
    "nightly": {
      "sourcePath": "Overview.bs"
    }
  },
  {
    "url": "https://www.w3.org/TR/i18n-glossary/",
    "categories": [
      "-browser"
    ]
  },
  "https://www.w3.org/TR/IFT/",
  "https://www.w3.org/TR/image-capture/",
  "https://www.w3.org/TR/image-resource/",
  {
    "nightly": {
      "sourcePath": "spec/imsc-hrm.html"
    },
    "categories": [
      "-browser"
    ],
    "url": "https://www.w3.org/TR/imsc-hrm/"
  },
  {
    "url": "https://www.w3.org/TR/IndexedDB-3/",
    "shortTitle": "Indexed DB 3.0"
  },
  "https://www.w3.org/TR/input-events-2/",
  "https://www.w3.org/TR/intersection-observer/",
  "https://www.w3.org/TR/json-ld11-api/",
  "https://www.w3.org/TR/json-ld11-framing/",
  {
    "url": "https://www.w3.org/TR/json-ld11/",
    "series": {
      "shortname": "json-ld"
    }
  },
  "https://www.w3.org/TR/largest-contentful-paint/",
  "https://www.w3.org/TR/longtasks-1/",
  "https://www.w3.org/TR/magnetometer/",
  "https://www.w3.org/TR/manifest-app-info/",
  "https://www.w3.org/TR/mathml-core/",
  {
    "url": "https://www.w3.org/TR/mathml4/",
    "categories": [
      "-browser"
    ]
  },
  "https://www.w3.org/TR/media-capabilities/",
  {
    "url": "https://www.w3.org/TR/media-source-2/",
    "nightly": {
      "sourcePath": "media-source-respec.html"
    }
  },
  "https://www.w3.org/TR/mediacapture-fromelement/",
  "https://www.w3.org/TR/mediacapture-region/",
  "https://www.w3.org/TR/mediacapture-streams/",
  "https://www.w3.org/TR/mediacapture-transform/",
  "https://www.w3.org/TR/mediacapture-viewport/",
  "https://www.w3.org/TR/mediaqueries-3/",
  "https://www.w3.org/TR/mediaqueries-4/",
  "https://www.w3.org/TR/mediaqueries-5/ delta",
  "https://www.w3.org/TR/mediasession/",
  {
    "url": "https://www.w3.org/TR/mediastream-recording/",
    "nightly": {
      "sourcePath": "MediaRecorder.bs"
    }
  },
  {
    "url": "https://www.w3.org/TR/merchant-validation/",
    "standing": "discontinued"
  },
  "https://www.w3.org/TR/miniapp-lifecycle/",
  "https://www.w3.org/TR/miniapp-manifest/",
  "https://www.w3.org/TR/miniapp-packaging/",
  "https://www.w3.org/TR/mixed-content/",
  "https://www.w3.org/TR/motion-1/",
  {
    "url": "https://www.w3.org/TR/mse-byte-stream-format-isobmff/",
    "nightly": {
      "url": "https://w3c.github.io/mse-byte-stream-format-isobmff/",
      "repository": "https://github.com/w3c/mse-byte-stream-format-isobmff"
    }
  },
  {
    "url": "https://www.w3.org/TR/mse-byte-stream-format-mp2t/",
    "nightly": {
      "url": "https://w3c.github.io/mse-byte-stream-format-mp2t/",
      "repository": "https://github.com/w3c/mse-byte-stream-format-mp2t"
    }
  },
  {
    "url": "https://www.w3.org/TR/mse-byte-stream-format-mpeg-audio/",
    "nightly": {
      "url": "https://w3c.github.io/mse-byte-stream-format-mpeg-audio/",
      "repository": "https://github.com/w3c/mse-byte-stream-format-mpeg-audio"
    }
  },
  {
    "url": "https://www.w3.org/TR/mse-byte-stream-format-registry/",
    "nightly": {
      "url": "https://w3c.github.io/mse-byte-stream-format-registry/",
      "repository": "https://github.com/w3c/mse-byte-stream-format-registry"
    }
  },
  {
    "url": "https://www.w3.org/TR/mse-byte-stream-format-webm/",
    "nightly": {
      "url": "https://w3c.github.io/mse-byte-stream-format-webm/",
      "repository": "https://github.com/w3c/mse-byte-stream-format-webm"
    }
  },
  "https://www.w3.org/TR/mst-content-hint/",
  {
    "url": "https://www.w3.org/TR/n-quads/",
    "shortname": "rdf11-n-quads",
    "formerNames": [
      "n-quads"
    ],
    "nightly": {
      "url": "https://www.w3.org/TR/n-quads/"
    },
    "categories": [
      "-browser"
    ]
  },
  "https://www.w3.org/TR/navigation-timing-2/",
  "https://www.w3.org/TR/network-error-logging/",
  "https://www.w3.org/TR/openscreen-application/",
  "https://www.w3.org/TR/openscreen-network/",
  {
    "url": "https://www.w3.org/TR/openscreenprotocol/",
    "obsoletedBy": [
      "openscreen-application",
      "openscreen-network"
    ]
  },
  "https://www.w3.org/TR/orientation-event/",
  "https://www.w3.org/TR/orientation-sensor/",
  {
    "organization": "W3C/OGC",
    "nightly": {
      "sourcePath": "time/index.html"
    },
    "url": "https://www.w3.org/TR/owl-time/"
  },
  "https://www.w3.org/TR/paint-timing/",
  {
    "url": "https://www.w3.org/TR/passkey-endpoints-1/",
    "formerNames": [
      "passkey-endpoints"
    ]
  },
  "https://www.w3.org/TR/payment-handler/",
  "https://www.w3.org/TR/payment-method-id/",
  "https://www.w3.org/TR/payment-method-manifest/",
  {
    "url": "https://www.w3.org/TR/payment-request/",
    "formerNames": [
      "payment-request-1.1"
    ]
  },
  "https://www.w3.org/TR/performance-timeline/",
  "https://www.w3.org/TR/permissions-policy-1/",
  "https://www.w3.org/TR/permissions/",
  "https://www.w3.org/TR/picture-in-picture/",
  {
    "url": "https://www.w3.org/TR/png-3/",
    "formerNames": [
      "PNG-spec"
    ]
  },
  "https://www.w3.org/TR/pointerevents3/",
  "https://www.w3.org/TR/pointerevents4/",
  "https://www.w3.org/TR/pointerlock-2/",
  "https://www.w3.org/TR/presentation-api/",
  {
    "nightly": {
      "sourcePath": "api.bs"
    },
    "url": "https://www.w3.org/TR/privacy-preserving-attribution/",
    "formerNames": [
      "ppa"
    ]
  },
  "https://www.w3.org/TR/privacy-principles/",
  "https://www.w3.org/TR/proximity/",
  "https://www.w3.org/TR/pub-manifest/",
  "https://www.w3.org/TR/push-api/",
  {
    "organization": "W3C/OGC",
    "nightly": {
      "sourcePath": "qb4st/index.html"
    },
    "url": "https://www.w3.org/TR/qb4st/"
  },
  {
    "url": "https://www.w3.org/TR/rdf-canon/",
    "nightly": {
      "url": "https://w3c.github.io/rdf-canon/spec/"
    }
  },
  "https://www.w3.org/TR/rdf12-concepts/",
  "https://www.w3.org/TR/rdf12-n-quads/",
  "https://www.w3.org/TR/rdf12-n-triples/",
  "https://www.w3.org/TR/rdf12-schema/",
  "https://www.w3.org/TR/rdf12-semantics/",
  "https://www.w3.org/TR/rdf12-trig/",
  "https://www.w3.org/TR/rdf12-turtle/",
  "https://www.w3.org/TR/rdf12-xml/",
  "https://www.w3.org/TR/referrer-policy/",
  "https://www.w3.org/TR/remote-playback/",
  "https://www.w3.org/TR/reporting-1/",
  "https://www.w3.org/TR/requestidlecallback/",
  "https://www.w3.org/TR/resize-observer-1/",
  "https://www.w3.org/TR/resource-timing/",
  "https://www.w3.org/TR/screen-capture/",
  "https://www.w3.org/TR/screen-orientation/",
  "https://www.w3.org/TR/screen-wake-lock/",
  "https://www.w3.org/TR/scroll-animations-1/",
  "https://www.w3.org/TR/secure-contexts/",
  "https://www.w3.org/TR/secure-payment-confirmation/",
  "https://www.w3.org/TR/selection-api/",
  "https://www.w3.org/TR/selectors-3/",
  "https://www.w3.org/TR/selectors-4/",
  "https://www.w3.org/TR/selectors-nonelement-1/",
  "https://www.w3.org/TR/server-timing/",
  "https://www.w3.org/TR/service-workers/",
  "https://www.w3.org/TR/shacl12-core/",
  "https://www.w3.org/TR/shacl12-sparql/",
  "https://www.w3.org/TR/sparql12-entailment/",
  "https://www.w3.org/TR/sparql12-federated-query/",
  "https://www.w3.org/TR/sparql12-graph-store-protocol/",
  "https://www.w3.org/TR/sparql12-protocol/",
  "https://www.w3.org/TR/sparql12-query/",
  "https://www.w3.org/TR/sparql12-results-csv-tsv/",
  "https://www.w3.org/TR/sparql12-results-json/",
  "https://www.w3.org/TR/sparql12-results-xml/",
  "https://www.w3.org/TR/sparql12-service-description/",
  "https://www.w3.org/TR/sparql12-update/",
  {
    "url": "https://www.w3.org/TR/sri-2/",
    "shortTitle": "SRI",
    "release": {
      "filename": "index.html"
    },
    "formerNames": [
      "SRI"
    ]
  },
  "https://www.w3.org/TR/svg-aam-1.0/",
  "https://www.w3.org/TR/svg-integration/",
  "https://www.w3.org/TR/svg-paths/",
  "https://www.w3.org/TR/svg-strokes/",
  {
    "url": "https://www.w3.org/TR/SVG11/",
    "multipage": "all",
    "nightly": {
      "url": "https://www.w3.org/TR/SVG11/"
    }
  },
  "https://www.w3.org/TR/SVG2/ multipage",
  {
    "url": "https://www.w3.org/TR/test-methodology/",
    "nightly": {
      "url": "https://www.w3.org/TR/test-methodology/"
    },
    "categories": [
      "-browser"
    ]
  },
  "https://www.w3.org/TR/timing-entrytypes-registry/",
  "https://www.w3.org/TR/touch-events/",
  "https://www.w3.org/TR/trace-context-2/",
  "https://www.w3.org/TR/trace-context-protocols-registry/",
  {
    "url": "https://www.w3.org/TR/tracking-dnt/",
    "nightly": {
      "sourcePath": "drafts/tracking-dnt.html"
    }
  },
  {
    "url": "https://www.w3.org/TR/trusted-types/",
    "release": {
      "filename": "index.html"
    }
  },
  {
    "nightly": {
      "url": "https://www.w3.org/TR/ttml-imsc1.2/",
      "sourcePath": "imsc1/spec/ttml-ww-profiles.html"
    },
    "categories": [
      "-browser"
    ],
    "url": "https://www.w3.org/TR/ttml-imsc1.2/"
  },
  {
    "nightly": {
      "sourcePath": "imsc1/spec/ttml-ww-profiles.html"
    },
    "categories": [
      "-browser"
    ],
    "url": "https://www.w3.org/TR/ttml-imsc1.3/"
  },
  {
    "categories": [
      "-browser"
    ],
    "url": "https://www.w3.org/TR/ttml2/"
  },
  {
    "url": "https://www.w3.org/TR/uievents-code/",
    "nightly": {
      "sourcePath": "index-source.txt"
    }
  },
  {
    "url": "https://www.w3.org/TR/uievents-key/",
    "nightly": {
      "sourcePath": "index-source.txt"
    }
  },
  "https://www.w3.org/TR/uievents/",
  "https://www.w3.org/TR/upgrade-insecure-requests/",
  "https://www.w3.org/TR/user-timing/",
  "https://www.w3.org/TR/vc-bitstring-status-list/",
  "https://www.w3.org/TR/vc-data-integrity/",
  "https://www.w3.org/TR/vc-data-model-2.0/",
  "https://www.w3.org/TR/vc-di-bbs/",
  "https://www.w3.org/TR/vc-di-ecdsa/",
  "https://www.w3.org/TR/vc-di-eddsa/",
  "https://www.w3.org/TR/vc-jose-cose/",
  "https://www.w3.org/TR/vc-json-schema/",
  "https://www.w3.org/TR/vibration/",
  "https://www.w3.org/TR/virtual-keyboard/",
  {
    "nightly": {
      "sourcePath": "dcat/index.html"
    },
    "url": "https://www.w3.org/TR/vocab-dcat-3/"
  },
  {
    "organization": "W3C/OGC",
    "nightly": {
      "sourcePath": "time-aggregates/index.html"
    },
    "categories": [
      "-browser"
    ],
    "url": "https://www.w3.org/TR/vocab-owl-time-agg/"
  },
  {
    "organization": "W3C/OGC",
    "nightly": {
      "sourcePath": "time-entity-relations/index.html"
    },
    "categories": [
      "-browser"
    ],
    "url": "https://www.w3.org/TR/vocab-owl-time-rel/"
  },
  {
    "organization": "W3C/OGC",
    "nightly": {
      "sourcePath": "ssn-extensions/index.html"
    },
    "url": "https://www.w3.org/TR/vocab-ssn-ext/"
  },
  {
    "organization": "W3C/OGC",
    "nightly": {
      "sourcePath": "ssn/index.html"
    },
    "url": "https://www.w3.org/TR/vocab-ssn/"
  },
  {
    "url": "https://www.w3.org/TR/wai-aria-1.2/",
    "title": "Accessible Rich Internet Applications (WAI-ARIA)"
  },
  {
    "url": "https://www.w3.org/TR/wai-aria-1.3/",
    "title": "Accessible Rich Internet Applications (WAI-ARIA)"
  },
  {
    "url": "https://www.w3.org/TR/wasm-core-2/",
    "nightly": {
      "url": "https://webassembly.github.io/spec/core/bikeshed/"
    },
    "tests": {
      "repository": "https://github.com/WebAssembly/spec/",
      "testPaths": [
        "test/core"
      ]
    }
  },
  "https://www.w3.org/TR/wasm-js-api-2/",
  "https://www.w3.org/TR/wasm-web-api-2/",
  {
    "url": "https://www.w3.org/TR/wcag-3.0/",
    "nightly": {
      "sourcePath": "src/pages/guidelines/index.astro"
    }
  },
  {
    "url": "https://www.w3.org/TR/WCAG22/",
    "series": {
      "shortname": "wcag"
    }
  },
  "https://www.w3.org/TR/web-animations-1/",
  "https://www.w3.org/TR/web-animations-2/ delta",
  "https://www.w3.org/TR/web-locks/",
  "https://www.w3.org/TR/web-share/",
  {
    "url": "https://www.w3.org/TR/webaudio-1.0/",
    "formerNames": [
      "webaudio"
    ]
  },
  "https://www.w3.org/TR/webaudio-1.1/",
  {
    "url": "https://www.w3.org/TR/webauthn-3/",
    "shortTitle": "Web Authentication"
  },
  "https://www.w3.org/TR/webcodecs-aac-codec-registration/",
  "https://www.w3.org/TR/webcodecs-alaw-codec-registration/",
  "https://www.w3.org/TR/webcodecs-av1-codec-registration/",
  "https://www.w3.org/TR/webcodecs-avc-codec-registration/",
  "https://www.w3.org/TR/webcodecs-codec-registry/",
  "https://www.w3.org/TR/webcodecs-flac-codec-registration/",
  "https://www.w3.org/TR/webcodecs-hevc-codec-registration/",
  "https://www.w3.org/TR/webcodecs-mp3-codec-registration/",
  "https://www.w3.org/TR/webcodecs-opus-codec-registration/",
  "https://www.w3.org/TR/webcodecs-pcm-codec-registration/",
  "https://www.w3.org/TR/webcodecs-ulaw-codec-registration/",
  {
    "url": "https://www.w3.org/TR/webcodecs-video-frame-metadata-registry/",
    "nightly": {
      "url": "https://w3c.github.io/webcodecs/video_frame_metadata_registry.html",
      "sourcePath": "video_frame_metadata_registry.src.html"
    }
  },
  "https://www.w3.org/TR/webcodecs-vorbis-codec-registration/",
  "https://www.w3.org/TR/webcodecs-vp8-codec-registration/",
  "https://www.w3.org/TR/webcodecs-vp9-codec-registration/",
  "https://www.w3.org/TR/webcodecs/",
  {
    "url": "https://www.w3.org/TR/webcrypto-2/",
    "formerNames": [
      "WebCryptoAPI"
    ]
  },
  "https://www.w3.org/TR/webdriver-bidi/",
  "https://www.w3.org/TR/webdriver2/",
  {
    "url": "https://www.w3.org/TR/webgpu/",
    "tests": {
      "repository": "https://github.com/gpuweb/cts",
      "testPaths": [
        "src/webgpu"
      ]
    }
  },
  "https://www.w3.org/TR/webmidi/",
  "https://www.w3.org/TR/webnn/",
  "https://www.w3.org/TR/webrtc-encoded-transform/",
  "https://www.w3.org/TR/webrtc-identity/",
  "https://www.w3.org/TR/webrtc-priority/",
  {
    "url": "https://www.w3.org/TR/webrtc-stats/",
    "shortTitle": "WebRTC Statistics"
  },
  "https://www.w3.org/TR/webrtc-svc/",
  {
    "url": "https://www.w3.org/TR/webrtc/",
    "shortTitle": "WebRTC 1.0"
  },
  "https://www.w3.org/TR/webtransport/",
  "https://www.w3.org/TR/webvtt1/",
  "https://www.w3.org/TR/webxr-ar-module-1/",
  "https://www.w3.org/TR/webxr-depth-sensing-1/",
  "https://www.w3.org/TR/webxr-dom-overlays-1/",
  "https://www.w3.org/TR/webxr-gamepads-module-1/",
  "https://www.w3.org/TR/webxr-hand-input-1/",
  "https://www.w3.org/TR/webxr-hit-test-1/",
  "https://www.w3.org/TR/webxr-lighting-estimation-1/",
  "https://www.w3.org/TR/webxr/",
  "https://www.w3.org/TR/webxrlayers-1/",
  {
    "url": "https://www.w3.org/TR/WGSL/",
    "nightly": {
      "sourcePath": "wgsl/index.bs"
    }
  },
  "https://www.w3.org/TR/window-management/",
  {
    "url": "https://www.w3.org/TR/WOFF/",
    "shortTitle": "WOFF 1.0",
    "nightly": {
      "url": "https://w3c.github.io/woff/woff1/spec/Overview.html",
      "sourcePath": "woff1/spec/Overview.html"
    },
    "tests": {
      "repository": "https://github.com/w3c/woff",
      "testPaths": [
        "woff1/tests"
      ]
    }
  },
  {
    "url": "https://www.w3.org/TR/WOFF2/",
    "shortTitle": "WOFF 2.0",
    "nightly": {
      "sourcePath": "woff2/index.html"
    }
  },
  {
    "shortTitle": "WoT Architecture 1.1",
    "url": "https://www.w3.org/TR/wot-architecture11/"
  },
  {
    "shortTitle": "WoT Discovery",
    "url": "https://www.w3.org/TR/wot-discovery/"
  },
  "https://www.w3.org/TR/wot-profile/",
  "https://www.w3.org/TR/wot-thing-description11/",
  "https://www.w3.org/TR/wpub-ann/",
  "https://www.w3.org/TR/wpub/",
  "https://xhr.spec.whatwg.org/"
]<|MERGE_RESOLUTION|>--- conflicted
+++ resolved
@@ -144,13 +144,8 @@
     ]
   },
   {
-<<<<<<< HEAD
-    "url": "https://fidoalliance.org/specs/fido-v2.2-ps-20250714/fido-client-to-authenticator-protocol-v2.2-ps-20250714.html#idl-index",
+    "url": "https://fidoalliance.org/specs/fido-v2.2-ps-20250714/fido-client-to-authenticator-protocol-v2.2-ps-20250714.html",
     "shortname": "fido-client-to-authenticator-protocol-v2.2",
-=======
-    "url": "https://fidoalliance.org/specs/fido-v2.2-ps-20250714/fido-client-to-authenticator-protocol-v2.2-ps-20250714.html",
-    "shortname": "fido-ctap-v2.2",
->>>>>>> ed07bb16
     "organization": "FIDO Alliance",
     "groups": [
       {
