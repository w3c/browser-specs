[
  {
    "url": "https://aomediacodec.github.io/afgs1-spec/",
    "categories": [
      "-browser"
    ]
  },
  {
    "url": "https://aomediacodec.github.io/av1-avif/",
    "groups": [
      {
        "name": "Storage and Transport Formats Working Group",
        "url": "https://aomedia.org/about/#storage-and-transport-formats-working-group"
      }
    ],
    "nightly": {
      "status": "Final Deliverable"
    }
  },
  {
    "url": "https://aomediacodec.github.io/av1-hdr10plus/",
    "nightly": {
      "status": "Final Deliverable"
    }
  },
  {
    "url": "https://aomediacodec.github.io/av1-isobmff/",
    "groups": [
      {
        "name": "Storage and Transport Formats Working Group",
        "url": "https://aomedia.org/about/#storage-and-transport-formats-working-group"
      }
    ]
  },
  {
    "url": "https://aomediacodec.github.io/av1-mpeg2-ts/",
    "groups": [
      {
        "name": "Storage and Transport Formats Working Group",
        "url": "https://aomedia.org/about/#storage-and-transport-formats-working-group"
      }
    ]
  },
  {
    "url": "https://aomediacodec.github.io/av1-rtp-spec/",
    "groups": [
      {
        "name": "Storage and Transport Formats Working Group",
        "url": "https://aomedia.org/about/#storage-and-transport-formats-working-group"
      }
    ]
  },
  {
    "url": "https://aomediacodec.github.io/av1-spec/av1-spec.pdf",
    "nightly": {
      "url": "https://aomediacodec.github.io/av1-spec/"
    }
  },
  {
    "url": "https://compat.spec.whatwg.org/",
    "nightly": {
      "sourcePath": "compatibility.bs"
    }
  },
  "https://compression.spec.whatwg.org/",
  "https://console.spec.whatwg.org/",
  {
    "url": "https://datatracker.ietf.org/doc/html/draft-cutler-httpbis-partitioned-cookies",
    "nightly": {
      "url": "https://explainers-by-googlers.github.io/CHIPS-spec/draft-cutler-httpbis-partitioned-cookies.html",
      "repository": "https://github.com/explainers-by-googlers/CHIPS-spec"
    }
  },
  {
    "url": "https://datatracker.ietf.org/doc/html/draft-davidben-http-client-hint-reliability",
    "nightly": {
      "repository": "https://github.com/davidben/http-client-hint-reliability",
      "sourcePath": "draft-davidben-http-client-hint-reliability.md"
    }
  },
  "https://datatracker.ietf.org/doc/html/draft-ietf-httpbis-rfc6265bis",
  "https://datatracker.ietf.org/doc/html/draft-zern-webp/",
  "https://dom.spec.whatwg.org/",
  "https://drafts.css-houdini.org/css-typed-om-2/ delta",
  {
    "url": "https://drafts.css-houdini.org/font-metrics-api-1/",
    "standing": "good"
  },
  {
    "url": "https://drafts.csswg.org/css-backgrounds-4/",
    "seriesComposition": "delta",
    "shortTitle": "CSS Backgrounds 4"
  },
  "https://drafts.csswg.org/css-borders-4/",
  "https://drafts.csswg.org/css-color-6/ delta",
  "https://drafts.csswg.org/css-color-hdr/",
  "https://drafts.csswg.org/css-conditional-values-1/",
  "https://drafts.csswg.org/css-display-4/",
  "https://drafts.csswg.org/css-easing-2/",
  "https://drafts.csswg.org/css-env-1/",
  "https://drafts.csswg.org/css-extensions-1/",
  "https://drafts.csswg.org/css-forms-1/",
  {
    "url": "https://drafts.csswg.org/css-gcpm-4/",
    "seriesComposition": "delta",
    "shortTitle": "CSS GCPM 4"
  },
  "https://drafts.csswg.org/css-grid-3/ delta",
  "https://drafts.csswg.org/css-images-5/ delta",
  "https://drafts.csswg.org/css-link-params-1/",
  "https://drafts.csswg.org/css-mixins-1/",
  {
    "url": "https://drafts.csswg.org/css-multicol-2/",
    "seriesComposition": "delta",
    "shortTitle": "CSS Multicol 2"
  },
  "https://drafts.csswg.org/css-overflow-5/ delta",
  "https://drafts.csswg.org/css-page-4/ delta",
  "https://drafts.csswg.org/css-position-4/ delta",
  "https://drafts.csswg.org/css-shapes-2/ delta",
  {
    "url": "https://drafts.csswg.org/css-size-adjust-1/",
    "shortTitle": "CSS Size Adjustment 1"
  },
  {
    "url": "https://drafts.csswg.org/css-values-5/",
    "shortTitle": "CSS Values 5",
    "seriesComposition": "delta"
  },
  {
    "url": "https://drafts.csswg.org/css-variables-2/",
    "shortTitle": "CSS Variables 2"
  },
  {
    "url": "https://drafts.fxtf.org/compositing-2/",
    "shortTitle": "Compositing 2",
    "forceCurrent": true
  },
  "https://drafts.fxtf.org/filter-effects-2/ delta",
  "https://encoding.spec.whatwg.org/",
  "https://fedidcg.github.io/FedCM/",
  "https://fetch.spec.whatwg.org/",
  {
    "url": "https://fidoalliance.org/specs/fido-v2.1-ps-20210615/fido-client-to-authenticator-protocol-v2.1-ps-errata-20220621.html",
    "shortname": "fido-v2.1",
    "organization": "FIDO Alliance",
    "groups": [
      {
        "name": "FIDO2 Technical Working Group",
        "url": "https://fidoalliance.org/members/working-groups/#fido2-technical-working-group"
      }
    ]
  },
  "https://fs.spec.whatwg.org/",
  "https://fullscreen.spec.whatwg.org/",
  {
    "url": "https://html.spec.whatwg.org/multipage/",
    "multipage": "nightly",
    "nightly": {
      "sourcePath": "source"
    }
  },
  "https://immersive-web.github.io/anchors/",
  "https://immersive-web.github.io/model-element/",
  "https://immersive-web.github.io/raw-camera-access/",
  {
    "url": "https://immersive-web.github.io/real-world-geometry/plane-detection.html",
    "shortname": "webxr-plane-detection"
  },
  {
    "url": "https://immersive-web.github.io/real-world-geometry/webxrmeshing-1.html",
    "shortname": "webxr-meshing"
  },
  "https://immersive-web.github.io/real-world-meshing/",
  "https://infra.spec.whatwg.org/",
  "https://mimesniff.spec.whatwg.org/",
  "https://notifications.spec.whatwg.org/",
  {
    "url": "https://patcg-individual-drafts.github.io/topics/",
    "groups": [
      {
        "name": "Private Advertising Technology Community Group",
        "url": "https://www.w3.org/community/patcg/"
      }
    ],
    "standing": "pending"
  },
  "https://privacycg.github.io/gpc-spec/",
  "https://privacycg.github.io/nav-tracking-mitigations/",
  "https://privacycg.github.io/private-click-measurement/",
  "https://privacycg.github.io/requestStorageAccessFor/",
  {
    "shortTitle": "Extending Storage Access API to non-cookie storage",
    "url": "https://privacycg.github.io/saa-non-cookie-storage/"
  },
  "https://privacycg.github.io/storage-access/",
  "https://quirks.spec.whatwg.org/",
  {
    "url": "https://registry.khronos.org/glTF/specs/2.0/glTF-2.0.html",
    "shortname": "glTF",
    "groups": [
      {
        "name": "glTF Working Group",
        "url": "https://www.khronos.org/gltf/"
      }
    ],
    "categories": [
      "-browser"
    ],
    "nightly": {
      "sourcePath": "specification/2.0/Specification.adoc"
    }
  },
  {
    "url": "https://registry.khronos.org/OpenGL/specs/es/3.2/GLSL_ES_Specification_3.20.html",
    "shortname": "ESSL",
    "shortTitle": "OpenGL ES® Shading Language 3.20",
    "groups": [
      {
        "name": "OpenGL ES Working Group",
        "url": "https://www.khronos.org/opengles/"
      }
    ]
  },
  "https://registry.khronos.org/webgl/extensions/ANGLE_instanced_arrays/",
  "https://registry.khronos.org/webgl/extensions/EXT_blend_minmax/",
  "https://registry.khronos.org/webgl/extensions/EXT_color_buffer_float/",
  "https://registry.khronos.org/webgl/extensions/EXT_color_buffer_half_float/",
  "https://registry.khronos.org/webgl/extensions/EXT_disjoint_timer_query_webgl2/",
  "https://registry.khronos.org/webgl/extensions/EXT_disjoint_timer_query/",
  "https://registry.khronos.org/webgl/extensions/EXT_float_blend/",
  "https://registry.khronos.org/webgl/extensions/EXT_frag_depth/",
  "https://registry.khronos.org/webgl/extensions/EXT_shader_texture_lod/",
  "https://registry.khronos.org/webgl/extensions/EXT_sRGB/",
  "https://registry.khronos.org/webgl/extensions/EXT_texture_compression_bptc/",
  "https://registry.khronos.org/webgl/extensions/EXT_texture_compression_rgtc/",
  "https://registry.khronos.org/webgl/extensions/EXT_texture_filter_anisotropic/",
  "https://registry.khronos.org/webgl/extensions/EXT_texture_norm16/",
  "https://registry.khronos.org/webgl/extensions/KHR_parallel_shader_compile/",
  "https://registry.khronos.org/webgl/extensions/OES_draw_buffers_indexed/",
  "https://registry.khronos.org/webgl/extensions/OES_element_index_uint/",
  "https://registry.khronos.org/webgl/extensions/OES_fbo_render_mipmap/",
  "https://registry.khronos.org/webgl/extensions/OES_standard_derivatives/",
  "https://registry.khronos.org/webgl/extensions/OES_texture_float_linear/",
  "https://registry.khronos.org/webgl/extensions/OES_texture_float/",
  "https://registry.khronos.org/webgl/extensions/OES_texture_half_float_linear/",
  "https://registry.khronos.org/webgl/extensions/OES_texture_half_float/",
  "https://registry.khronos.org/webgl/extensions/OES_vertex_array_object/",
  "https://registry.khronos.org/webgl/extensions/OVR_multiview2/",
  "https://registry.khronos.org/webgl/extensions/WEBGL_blend_equation_advanced_coherent/",
  "https://registry.khronos.org/webgl/extensions/WEBGL_clip_cull_distance/",
  "https://registry.khronos.org/webgl/extensions/WEBGL_color_buffer_float/",
  "https://registry.khronos.org/webgl/extensions/WEBGL_compressed_texture_astc/",
  "https://registry.khronos.org/webgl/extensions/WEBGL_compressed_texture_etc/",
  "https://registry.khronos.org/webgl/extensions/WEBGL_compressed_texture_etc1/",
  "https://registry.khronos.org/webgl/extensions/WEBGL_compressed_texture_pvrtc/",
  "https://registry.khronos.org/webgl/extensions/WEBGL_compressed_texture_s3tc_srgb/",
  "https://registry.khronos.org/webgl/extensions/WEBGL_compressed_texture_s3tc/",
  "https://registry.khronos.org/webgl/extensions/WEBGL_debug_renderer_info/",
  "https://registry.khronos.org/webgl/extensions/WEBGL_debug_shaders/",
  "https://registry.khronos.org/webgl/extensions/WEBGL_depth_texture/",
  "https://registry.khronos.org/webgl/extensions/WEBGL_draw_buffers/",
  "https://registry.khronos.org/webgl/extensions/WEBGL_draw_instanced_base_vertex_base_instance/",
  "https://registry.khronos.org/webgl/extensions/WEBGL_lose_context/",
  "https://registry.khronos.org/webgl/extensions/WEBGL_multi_draw_instanced_base_vertex_base_instance/",
  "https://registry.khronos.org/webgl/extensions/WEBGL_multi_draw/",
  "https://registry.khronos.org/webgl/extensions/WEBGL_provoking_vertex/",
  {
    "url": "https://registry.khronos.org/webgl/specs/latest/1.0/",
    "shortname": "webgl1",
    "series": {
      "shortname": "webgl1"
    },
    "nightly": {
      "sourcePath": "specs/latest/1.0/index.html"
    },
    "tests": {
      "repository": "https://github.com/KhronosGroup/WebGL",
      "testPaths": [
        "conformance-suites/1.0.3"
      ]
    }
  },
  {
    "url": "https://registry.khronos.org/webgl/specs/latest/2.0/",
    "shortname": "webgl2",
    "series": {
      "shortname": "webgl2"
    },
    "nightly": {
      "sourcePath": "specs/latest/2.0/index.html"
    },
    "tests": {
      "repository": "https://github.com/KhronosGroup/WebGL",
      "testPaths": [
        "conformance-suites/2.0.0"
      ]
    }
  },
  "https://screen-share.github.io/captured-mouse-events/",
  "https://screen-share.github.io/element-capture/",
  "https://storage.spec.whatwg.org/",
  "https://streams.spec.whatwg.org/",
  "https://svgwg.org/specs/animations/",
  {
    "url": "https://tc39.es/ecma262/multipage/",
    "multipage": "nightly",
    "shortname": "ecmascript",
    "shortTitle": "ECMAScript",
    "tests": {
      "repository": "https://github.com/tc39/test262",
      "testPaths": [
        "test"
      ],
      "excludePaths": [
        "test/intl402"
      ]
    }
  },
  {
    "url": "https://tc39.es/ecma402/",
    "shortname": "ecma-402",
    "tests": {
      "repository": "https://github.com/tc39/test262",
      "testPaths": [
        "test/intl402"
      ]
    }
  },
  {
    "url": "https://tc39.es/proposal-array-find-from-last/",
    "standing": "discontinued",
    "obsoletedBy": [
      "ecmascript"
    ]
  },
  "https://tc39.es/proposal-array-from-async/",
  "https://tc39.es/proposal-array-grouping/",
  {
    "url": "https://tc39.es/proposal-arraybuffer-base64/spec/",
    "series": {
      "shortname": "tc39-arraybuffer-base64"
    },
    "shortname": "tc39-arraybuffer-base64",
    "nightly": {
      "sourcePath": "spec.html"
    }
  },
  "https://tc39.es/proposal-arraybuffer-transfer/",
  "https://tc39.es/proposal-async-explicit-resource-management/",
  {
    "url": "https://tc39.es/proposal-atomics-wait-async/",
    "standing": "discontinued",
    "obsoletedBy": [
      "ecmascript"
    ]
  },
  {
    "url": "https://tc39.es/proposal-change-array-by-copy/",
    "standing": "discontinued",
    "obsoletedBy": [
      "ecmascript"
    ]
  },
  "https://tc39.es/proposal-decorators/",
  "https://tc39.es/proposal-dynamic-code-brand-checks/",
  "https://tc39.es/proposal-explicit-resource-management/",
  "https://tc39.es/proposal-float16array/",
  "https://tc39.es/proposal-import-attributes/",
  "https://tc39.es/proposal-intl-duration-format/",
  {
    "url": "https://tc39.es/proposal-intl-enumeration/",
    "standing": "discontinued",
    "obsoletedBy": [
      "ecma-402"
    ]
  },
  {
    "url": "https://tc39.es/proposal-intl-extend-timezonename/",
    "standing": "discontinued",
    "obsoletedBy": [
      "ecma-402"
    ]
  },
  "https://tc39.es/proposal-intl-locale-info/",
  {
    "url": "https://tc39.es/proposal-intl-numberformat-v3/out/annexes/proposed.html",
    "shortname": "tc39-intl-annexes",
    "title": "Intl Annexes",
    "nightly": {
      "sourcePath": "out/annexes/proposed.html"
    },
    "standing": "discontinued",
    "obsoletedBy": [
      "ecma-402"
    ]
  },
  {
    "url": "https://tc39.es/proposal-intl-numberformat-v3/out/negotiation/proposed.html",
    "shortname": "tc39-intl-negotiation",
    "title": "Intl Parameter Resolution",
    "nightly": {
      "sourcePath": "out/negotiation/proposed.html"
    },
    "standing": "discontinued",
    "obsoletedBy": [
      "ecma-402"
    ]
  },
  {
    "url": "https://tc39.es/proposal-intl-numberformat-v3/out/numberformat/proposed.html",
    "shortname": "tc39-intl-numberformat",
    "title": "Intl.NumberFormat",
    "nightly": {
      "sourcePath": "out/numberformat/proposed.html"
    },
    "standing": "discontinued",
    "obsoletedBy": [
      "ecma-402"
    ]
  },
  {
    "url": "https://tc39.es/proposal-intl-numberformat-v3/out/pluralrules/proposed.html",
    "shortname": "tc39-intl-pluralrules",
    "title": "Intl.PluralRules",
    "nightly": {
      "sourcePath": "out/pluralrules/proposed.html"
    },
    "standing": "discontinued",
    "obsoletedBy": [
      "ecma-402"
    ]
  },
  {
    "url": "https://tc39.es/proposal-is-usv-string/",
    "standing": "discontinued",
    "obsoletedBy": [
      "ecmascript"
    ]
  },
  "https://tc39.es/proposal-iterator-helpers/",
  "https://tc39.es/proposal-json-modules/",
  "https://tc39.es/proposal-json-parse-with-source/",
  "https://tc39.es/proposal-promise-try/",
  "https://tc39.es/proposal-promise-with-resolvers/",
  "https://tc39.es/proposal-regexp-modifiers/",
  {
    "url": "https://tc39.es/proposal-resizablearraybuffer/",
    "title": "Resizable ArrayBuffer and growable SharedArrayBuffer",
    "standing": "discontinued",
    "obsoletedBy": [
      "ecmascript"
    ]
  },
  "https://tc39.es/proposal-set-methods/",
  "https://tc39.es/proposal-shadowrealm/",
  "https://tc39.es/proposal-source-phase-imports/",
  {
    "url": "https://tc39.es/proposal-symbols-as-weakmap-keys/",
    "standing": "discontinued",
    "obsoletedBy": [
      "ecmascript"
    ]
  },
  "https://tc39.es/proposal-temporal/",
  {
    "url": "https://tc39.es/source-map-spec/",
    "shortname": "sourcemap",
    "nightly": {
      "status": "Editor's Draft",
      "sourcePath": "source-map.bs"
    }
  },
  "https://testutils.spec.whatwg.org/",
  "https://url.spec.whatwg.org/",
  "https://urlpattern.spec.whatwg.org/",
  "https://w3c.github.io/audio-session/",
  "https://w3c.github.io/contentEditable/",
  "https://w3c.github.io/gamepad/extensions.html",
  "https://w3c.github.io/long-animation-frames/",
  "https://w3c.github.io/mathml-aam/",
  "https://w3c.github.io/media-playback-quality/",
  "https://w3c.github.io/mediacapture-automation/",
  {
    "url": "https://w3c.github.io/mediacapture-handle/actions/",
    "shortname": "mediacapture-handle-actions",
    "nightly": {
      "sourcePath": "actions/index.html"
    }
  },
  "https://w3c.github.io/permissions-registry/",
  {
    "url": "https://w3c.github.io/PNG-spec/",
    "nightly": {
      "status": "Editor's Draft"
    }
  },
  {
    "url": "https://w3c.github.io/reporting/network-reporting.html",
    "shortname": "network-reporting",
    "nightly": {
      "sourcePath": "network-reporting.bs"
    }
  },
  {
    "url": "https://w3c.github.io/sparql-concepts/spec/",
    "shortname": "sparql12-concepts",
    "categories": [
      "-browser"
    ],
    "nightly": {
      "status": "Editor's Draft"
    }
  },
  "https://w3c.github.io/web-nfc/",
  "https://w3c.github.io/web-share-target/",
  {
    "nightly": {
      "sourcePath": "passkey-endpoints.bs"
    },
    "url": "https://w3c.github.io/webappsec-passkey-endpoints/passkey-endpoints.html"
  },
  "https://w3c.github.io/webdriver-bidi/",
  "https://w3c.github.io/webrtc-ice/",
  {
    "url": "https://webassembly.github.io/branch-hinting/core/bikeshed/",
    "forkOf": "wasm-core-2",
    "title": "WebAssembly Core: Branch Hinting"
  },
  {
    "url": "https://webassembly.github.io/content-security-policy/js-api/",
    "forkOf": "wasm-js-api-2",
    "title": "WebAssembly JavaScript Interface: Content Security Policy"
  },
  {
    "url": "https://webassembly.github.io/exception-handling/js-api/",
    "forkOf": "wasm-js-api-2"
  },
  {
    "url": "https://webassembly.github.io/extended-const/core/bikeshed/",
    "forkOf": "wasm-core-2",
    "title": "WebAssembly Core: Extended Const Expressions"
  },
  {
    "url": "https://webassembly.github.io/function-references/core/bikeshed/",
    "forkOf": "wasm-core-2",
    "title": "WebAssembly Core: Function Reference Types"
  },
  {
    "url": "https://webassembly.github.io/gc/core/bikeshed/",
    "forkOf": "wasm-core-2",
    "title": "WebAssembly Core: Garbage Collection",
    "formerNames": [
      "wasm-core-1-fork-gc"
    ]
  },
  {
    "url": "https://webassembly.github.io/js-promise-integration/js-api/",
    "forkOf": "wasm-js-api-2",
    "title": "WebAssembly JavaScript Interface: Promise Integration"
  },
  {
    "url": "https://webassembly.github.io/js-types/js-api/",
    "forkOf": "wasm-js-api-2",
    "title": "WebAssembly JavaScript Interface: Type Reflection"
  },
  {
    "url": "https://webassembly.github.io/memory64/core/bikeshed/",
    "forkOf": "wasm-core-2",
    "title": "WebAssembly Core: Memory64"
  },
  {
    "url": "https://webassembly.github.io/multi-memory/core/bikeshed/",
    "forkOf": "wasm-core-2",
    "title": "WebAssembly Core: Multi Memory"
  },
  {
    "url": "https://webassembly.github.io/tail-call/core/bikeshed/",
    "forkOf": "wasm-core-2",
    "title": "WebAssembly Core: Tail Call"
  },
  {
    "url": "https://webassembly.github.io/threads/core/bikeshed/",
    "forkOf": "wasm-core-2",
    "title": "WebAssembly Core: Threading"
  },
  {
    "url": "https://webassembly.github.io/threads/js-api/",
    "forkOf": "wasm-js-api-2",
    "title": "WebAssembly JavaScript Interface: Threading"
  },
  "https://webbluetoothcg.github.io/web-bluetooth/",
  {
    "url": "https://webbluetoothcg.github.io/web-bluetooth/scanning.html",
    "shortname": "web-bluetooth-scanning"
  },
  "https://webidl.spec.whatwg.org/",
  "https://websockets.spec.whatwg.org/",
  "https://wicg.github.io/anonymous-iframe/",
  "https://wicg.github.io/attribution-reporting-api/",
  "https://wicg.github.io/background-fetch/",
  {
    "url": "https://wicg.github.io/background-sync/spec/",
    "shortTitle": "Background Sync"
  },
  "https://wicg.github.io/capability-delegation/spec.html",
  "https://wicg.github.io/client-hints-infrastructure/",
  {
    "url": "https://wicg.github.io/close-watcher/",
    "title": "Close Watcher API",
    "standing": "discontinued",
    "obsoletedBy": [
      "html"
    ]
  },
  "https://wicg.github.io/content-index/spec/",
  "https://wicg.github.io/cookie-store/",
  "https://wicg.github.io/crash-reporting/",
  {
    "url": "https://wicg.github.io/csp-next/scripting-policy.html",
    "nightly": {
      "sourcePath": "scripting-policy.bs"
    }
  },
  "https://wicg.github.io/css-parser-api/",
  {
    "url": "https://wicg.github.io/custom-state-pseudo-class/",
    "standing": "discontinued",
    "obsoletedBy": [
      "html"
    ]
  },
  "https://wicg.github.io/datacue/",
  "https://wicg.github.io/deprecation-reporting/",
  "https://wicg.github.io/digital-goods/",
  "https://wicg.github.io/digital-identities/",
  "https://wicg.github.io/direct-sockets/",
  "https://wicg.github.io/document-picture-in-picture/",
  "https://wicg.github.io/document-policy/",
  "https://wicg.github.io/element-timing/",
  "https://wicg.github.io/entries-api/",
  "https://wicg.github.io/eyedropper-api/",
  "https://wicg.github.io/fenced-frame/",
  "https://wicg.github.io/file-system-access/",
  "https://wicg.github.io/first-party-sets/",
  "https://wicg.github.io/get-installed-related-apps/spec/",
  "https://wicg.github.io/handwriting-recognition/",
  "https://wicg.github.io/idle-detection/",
  "https://wicg.github.io/ink-enhancement/",
  "https://wicg.github.io/input-device-capabilities/",
  "https://wicg.github.io/intervention-reporting/",
  "https://wicg.github.io/is-input-pending/",
  "https://wicg.github.io/js-self-profiling/",
  "https://wicg.github.io/keyboard-lock/",
  "https://wicg.github.io/keyboard-map/",
  "https://wicg.github.io/layout-instability/",
  "https://wicg.github.io/local-font-access/",
  "https://wicg.github.io/manifest-incubations/",
  "https://wicg.github.io/media-feeds/",
  {
    "url": "https://wicg.github.io/nav-speculation/no-vary-search.html",
    "shortname": "no-vary-search"
  },
  {
    "url": "https://wicg.github.io/nav-speculation/prefetch.html",
    "shortname": "prefetch"
  },
  {
    "url": "https://wicg.github.io/nav-speculation/prerendering.html",
    "shortname": "prerendering-revamped"
  },
  {
    "url": "https://wicg.github.io/nav-speculation/speculation-rules.html",
    "shortname": "speculation-rules"
  },
  "https://wicg.github.io/netinfo/",
  "https://wicg.github.io/overscroll-scrollend-events/",
  "https://wicg.github.io/page-lifecycle/",
  "https://wicg.github.io/performance-measure-memory/",
  "https://wicg.github.io/periodic-background-sync/",
  "https://wicg.github.io/permissions-request/",
  "https://wicg.github.io/permissions-revoke/",
  "https://wicg.github.io/portals/",
  "https://wicg.github.io/prefer-current-tab/",
  "https://wicg.github.io/private-network-access/",
  "https://wicg.github.io/responsive-image-client-hints/",
  "https://wicg.github.io/sanitizer-api/",
  "https://wicg.github.io/savedata/",
  "https://wicg.github.io/scheduling-apis/",
  "https://wicg.github.io/scroll-to-text-fragment/",
  "https://wicg.github.io/serial/",
  "https://wicg.github.io/shape-detection-api/",
  {
    "url": "https://wicg.github.io/shape-detection-api/text.html",
    "shortname": "text-detection-api"
  },
  "https://wicg.github.io/shared-storage/",
  {
    "url": "https://wicg.github.io/sms-one-time-codes/",
    "shortTitle": "SMS One-Time Codes"
  },
  {
    "url": "https://wicg.github.io/soft-navigations/",
    "standing": "pending"
  },
  "https://wicg.github.io/speech-api/",
  "https://wicg.github.io/storage-buckets/",
  "https://wicg.github.io/trust-token-api/",
  {
    "url": "https://wicg.github.io/turtledove/",
    "shortTitle": "Protected Audience"
  },
  "https://wicg.github.io/ua-client-hints/",
  "https://wicg.github.io/user-preference-media-features-headers/",
  "https://wicg.github.io/video-rvfc/",
  "https://wicg.github.io/web-app-launch/",
  "https://wicg.github.io/web-otp/",
  "https://wicg.github.io/web-preferences-api/",
  "https://wicg.github.io/web-smart-card/",
  {
    "shortname": "device-attributes",
    "nightly": {
      "sourcePath": "device_attributes/index.bs"
    },
    "url": "https://wicg.github.io/WebApiDevice/device_attributes/"
  },
  {
    "url": "https://wicg.github.io/WebApiDevice/managed_config/",
    "shortname": "managed-configuration",
    "nightly": {
      "sourcePath": "managed_config/index.bs"
    }
  },
  "https://wicg.github.io/webcrypto-secure-curves/",
  "https://wicg.github.io/webhid/",
  "https://wicg.github.io/webpackage/loading.html",
  "https://wicg.github.io/webusb/",
  "https://wicg.github.io/window-controls-overlay/",
  {
    "url": "https://www.iso.org/standard/54989.html",
    "shortname": "iso10918-5",
    "shortTitle": "JPEG"
  },
  {
    "url": "https://www.iso.org/standard/85253.html",
    "shortname": "iso18181-2",
    "shortTitle": "JPEG XL: File Format"
  },
  {
    "url": "https://www.iso.org/standard/87621.html",
    "shortname": "iso14496-22",
    "shortTitle": "Open Font Format"
  },
  "https://www.rfc-editor.org/rfc/rfc2397",
  {
    "url": "https://www.rfc-editor.org/rfc/rfc4120",
    "shortTitle": "Kerberos"
  },
  "https://www.rfc-editor.org/rfc/rfc6265",
  {
    "url": "https://www.rfc-editor.org/rfc/rfc6266",
    "shortTitle": "Content-Disposition in HTTP"
  },
  "https://www.rfc-editor.org/rfc/rfc6386",
  "https://www.rfc-editor.org/rfc/rfc6454",
  "https://www.rfc-editor.org/rfc/rfc6797",
  "https://www.rfc-editor.org/rfc/rfc7034",
  "https://www.rfc-editor.org/rfc/rfc7230",
  "https://www.rfc-editor.org/rfc/rfc7231",
  "https://www.rfc-editor.org/rfc/rfc7232",
  "https://www.rfc-editor.org/rfc/rfc7233",
  "https://www.rfc-editor.org/rfc/rfc7234",
  "https://www.rfc-editor.org/rfc/rfc7235",
  "https://www.rfc-editor.org/rfc/rfc7239",
  "https://www.rfc-editor.org/rfc/rfc7469",
  "https://www.rfc-editor.org/rfc/rfc7538",
  "https://www.rfc-editor.org/rfc/rfc7540",
  "https://www.rfc-editor.org/rfc/rfc7578",
  "https://www.rfc-editor.org/rfc/rfc7616",
  "https://www.rfc-editor.org/rfc/rfc7617",
  "https://www.rfc-editor.org/rfc/rfc7725",
  "https://www.rfc-editor.org/rfc/rfc7838",
  "https://www.rfc-editor.org/rfc/rfc7932",
  "https://www.rfc-editor.org/rfc/rfc8246",
  "https://www.rfc-editor.org/rfc/rfc8288",
  "https://www.rfc-editor.org/rfc/rfc8297",
  "https://www.rfc-editor.org/rfc/rfc8470",
  "https://www.rfc-editor.org/rfc/rfc8878",
  "https://www.rfc-editor.org/rfc/rfc8942",
  "https://www.rfc-editor.org/rfc/rfc9110",
  "https://www.rfc-editor.org/rfc/rfc9111",
  "https://www.rfc-editor.org/rfc/rfc9112",
  "https://www.rfc-editor.org/rfc/rfc9113",
  "https://www.rfc-editor.org/rfc/rfc9114",
  {
    "url": "https://www.rfc-editor.org/rfc/rfc9163",
    "nightly": {
      "repository": "https://github.com/httpwg/http-extensions",
      "sourcePath": "archive/draft-ietf-httpbis-expect-ct.md"
    }
  },
  "https://www.rfc-editor.org/rfc/rfc9218",
  {
    "url": "https://www.rfc-editor.org/rfc/rfc9530",
    "formerNames": [
      "digest-headers"
    ]
  },
  "https://www.w3.org/2001/tag/doc/promises-guide",
  {
    "url": "https://www.w3.org/Consortium/Patent-Policy/",
    "shortname": "w3c-patent-policy",
    "organization": "W3C",
    "groups": [
      {
        "name": "Patents and Standards Interest Group",
        "url": "https://www.w3.org/2004/pp/psig/"
      }
    ]
  },
  {
    "url": "https://www.w3.org/Consortium/Process/",
    "shortname": "w3c-process",
    "groups": [
      {
        "name": "Advisory Board",
        "url": "https://www.w3.org/Member/Board/"
      },
      {
        "name": "W3C Process Community Group ",
        "url": "https://www.w3.org/community/w3process/"
      }
    ],
    "nightly": {
      "repository": "https://github.com/w3c/w3process/"
    }
  },
  {
    "url": "https://www.w3.org/Graphics/GIF/spec-gif89a.txt",
    "shortname": "GIF",
    "shortTitle": "GIF",
    "organization": "CompuServe Incorporated",
    "groups": [
      {
        "name": "CompuServe Incorporated",
        "url": "https://www.compuserve.com/"
      }
    ]
  },
  "https://www.w3.org/TR/accelerometer/",
  {
    "url": "https://www.w3.org/TR/accname-1.2/",
    "nightly": {
      "repository": "https://github.com/w3c/aria"
    }
  },
  "https://www.w3.org/TR/ambient-light/",
  "https://www.w3.org/TR/appmanifest/",
  "https://www.w3.org/TR/audio-output/",
  {
    "url": "https://www.w3.org/TR/audiobooks/",
    "categories": [
      "-browser"
    ]
  },
  "https://www.w3.org/TR/autoplay-detection/",
  "https://www.w3.org/TR/badging/",
  "https://www.w3.org/TR/battery-status/",
  "https://www.w3.org/TR/beacon/",
  {
    "url": "https://www.w3.org/TR/capture-handle-identity/",
    "nightly": {
      "sourcePath": "identity/index.html"
    }
  },
  "https://www.w3.org/TR/change-password-url/",
  "https://www.w3.org/TR/clear-site-data/",
  "https://www.w3.org/TR/clipboard-apis/",
  {
    "url": "https://www.w3.org/TR/compositing-1/",
    "shortTitle": "Compositing 1"
  },
  "https://www.w3.org/TR/compute-pressure/",
  "https://www.w3.org/TR/contact-picker/",
  "https://www.w3.org/TR/core-aam-1.2/",
  "https://www.w3.org/TR/credential-management-1/",
  "https://www.w3.org/TR/csp-embedded-enforcement/",
  "https://www.w3.org/TR/CSP3/",
  "https://www.w3.org/TR/css-2022/",
  "https://www.w3.org/TR/css-2023/",
  "https://www.w3.org/TR/css-align-3/",
  "https://www.w3.org/TR/css-anchor-position-1/",
  "https://www.w3.org/TR/css-animation-worklet-1/",
  "https://www.w3.org/TR/css-animations-1/",
  "https://www.w3.org/TR/css-animations-2/ delta",
  {
    "url": "https://www.w3.org/TR/css-backgrounds-3/",
    "shortTitle": "CSS Backgrounds 3"
  },
  "https://www.w3.org/TR/css-box-3/",
  "https://www.w3.org/TR/css-box-4/",
  "https://www.w3.org/TR/css-break-3/",
  "https://www.w3.org/TR/css-break-4/",
  {
    "url": "https://www.w3.org/TR/css-cascade-3/",
    "shortTitle": "CSS Cascading 3"
  },
  {
    "url": "https://www.w3.org/TR/css-cascade-4/",
    "shortTitle": "CSS Cascading 4"
  },
  {
    "url": "https://www.w3.org/TR/css-cascade-5/",
    "shortTitle": "CSS Cascading 5"
  },
  {
    "url": "https://www.w3.org/TR/css-cascade-6/",
    "seriesComposition": "delta",
    "shortTitle": "CSS Cascading 6"
  },
  "https://www.w3.org/TR/css-color-3/",
  {
    "url": "https://www.w3.org/TR/css-color-4/",
    "nightly": {
      "url": "https://drafts.csswg.org/css-color-4/"
    }
  },
  "https://www.w3.org/TR/css-color-5/ delta",
  "https://www.w3.org/TR/css-color-adjust-1/",
  {
    "url": "https://www.w3.org/TR/css-conditional-3/",
    "shortTitle": "CSS Conditional 3"
  },
  {
    "url": "https://www.w3.org/TR/css-conditional-4/",
    "seriesComposition": "delta",
    "shortTitle": "CSS Conditional 4"
  },
  {
    "url": "https://www.w3.org/TR/css-conditional-5/",
    "seriesComposition": "delta",
    "shortTitle": "CSS Conditional 5"
  },
  "https://www.w3.org/TR/css-contain-1/",
  "https://www.w3.org/TR/css-contain-2/",
  "https://www.w3.org/TR/css-contain-3/ delta",
  "https://www.w3.org/TR/css-content-3/",
  "https://www.w3.org/TR/css-counter-styles-3/",
  "https://www.w3.org/TR/css-display-3/",
  "https://www.w3.org/TR/css-easing-1/",
  {
    "url": "https://www.w3.org/TR/css-flexbox-1/",
    "shortTitle": "CSS Flexbox 1"
  },
  "https://www.w3.org/TR/css-font-loading-3/",
  "https://www.w3.org/TR/css-fonts-4/",
  "https://www.w3.org/TR/css-fonts-5/ delta",
  {
    "url": "https://www.w3.org/TR/css-gcpm-3/",
    "shortTitle": "CSS GCPM 3"
  },
  "https://www.w3.org/TR/css-grid-1/",
  "https://www.w3.org/TR/css-grid-2/",
  "https://www.w3.org/TR/css-highlight-api-1/",
  {
    "url": "https://www.w3.org/TR/css-images-3/",
    "shortTitle": "CSS Images 3"
  },
  {
    "url": "https://www.w3.org/TR/css-images-4/",
    "seriesComposition": "delta",
    "shortTitle": "CSS Images 4"
  },
  "https://www.w3.org/TR/css-inline-3/",
  "https://www.w3.org/TR/css-layout-api-1/",
  "https://www.w3.org/TR/css-line-grid-1/",
  {
    "url": "https://www.w3.org/TR/css-lists-3/",
    "shortTitle": "CSS Lists 3"
  },
  {
    "url": "https://www.w3.org/TR/css-logical-1/",
    "shortTitle": "CSS Logical Properties 1"
  },
  "https://www.w3.org/TR/css-masking-1/",
  {
    "url": "https://www.w3.org/TR/css-multicol-1/",
    "shortTitle": "CSS Multicol 1"
  },
  "https://www.w3.org/TR/css-namespaces-3/",
  "https://www.w3.org/TR/css-nav-1/",
  "https://www.w3.org/TR/css-nesting-1/",
  "https://www.w3.org/TR/css-overflow-3/",
  "https://www.w3.org/TR/css-overflow-4/ delta",
  "https://www.w3.org/TR/css-overscroll-1/",
  "https://www.w3.org/TR/css-page-3/",
  "https://www.w3.org/TR/css-page-floats-3/",
  "https://www.w3.org/TR/css-paint-api-1/",
  "https://www.w3.org/TR/css-position-3/",
  "https://www.w3.org/TR/css-properties-values-api-1/",
  "https://www.w3.org/TR/css-pseudo-4/",
  "https://www.w3.org/TR/css-regions-1/",
  "https://www.w3.org/TR/css-rhythm-1/",
  "https://www.w3.org/TR/css-round-display-1/",
  "https://www.w3.org/TR/css-ruby-1/",
  "https://www.w3.org/TR/css-scoping-1/",
  "https://www.w3.org/TR/css-scroll-anchoring-1/",
  "https://www.w3.org/TR/css-scroll-snap-1/",
  "https://www.w3.org/TR/css-scroll-snap-2/ delta",
  "https://www.w3.org/TR/css-scrollbars-1/",
  "https://www.w3.org/TR/css-shadow-parts-1/",
  "https://www.w3.org/TR/css-shapes-1/",
  {
    "url": "https://www.w3.org/TR/css-sizing-3/",
    "shortTitle": "CSS Sizing 3"
  },
  {
    "url": "https://www.w3.org/TR/css-sizing-4/",
    "seriesComposition": "delta",
    "shortTitle": "CSS Sizing 4"
  },
  "https://www.w3.org/TR/css-speech-1/",
  {
    "url": "https://www.w3.org/TR/css-style-attr/",
    "nightly": {
      "sourcePath": "css-style-attr-1/Overview.src.html"
    }
  },
  "https://www.w3.org/TR/css-syntax-3/",
  "https://www.w3.org/TR/css-tables-3/",
  "https://www.w3.org/TR/css-text-3/",
  "https://www.w3.org/TR/css-text-4/ delta",
  "https://www.w3.org/TR/css-text-decor-3/",
  "https://www.w3.org/TR/css-text-decor-4/ delta",
  "https://www.w3.org/TR/css-transforms-1/",
  "https://www.w3.org/TR/css-transforms-2/ delta",
  "https://www.w3.org/TR/css-transitions-1/",
  "https://www.w3.org/TR/css-transitions-2/ delta",
  "https://www.w3.org/TR/css-typed-om-1/",
  {
    "url": "https://www.w3.org/TR/css-ui-3/",
    "shortTitle": "CSS User Interface 3"
  },
  {
    "url": "https://www.w3.org/TR/css-ui-4/",
    "shortTitle": "CSS User Interface 4"
  },
  {
    "url": "https://www.w3.org/TR/css-values-3/",
    "shortTitle": "CSS Values 3"
  },
  {
    "url": "https://www.w3.org/TR/css-values-4/",
    "shortTitle": "CSS Values 4"
  },
  {
    "url": "https://www.w3.org/TR/css-variables-1/",
    "shortTitle": "CSS Variables 1"
  },
  "https://www.w3.org/TR/css-view-transitions-1/",
  "https://www.w3.org/TR/css-view-transitions-2/ delta",
  {
    "url": "https://www.w3.org/TR/css-viewport-1/",
    "nightly": {
      "url": "https://drafts.csswg.org/css-viewport/"
    },
    "formerNames": [
      "css-viewport"
    ]
  },
  "https://www.w3.org/TR/css-will-change-1/",
  "https://www.w3.org/TR/css-writing-modes-3/",
  "https://www.w3.org/TR/css-writing-modes-4/",
  {
    "url": "https://www.w3.org/TR/CSS21/",
    "shortname": "CSS2",
    "seriesVersion": "2.1",
    "multipage": "all",
    "nightly": {
      "url": "https://www.w3.org/TR/CSS21/"
    }
  },
  {
    "url": "https://www.w3.org/TR/CSS22/",
    "multipage": "release",
    "nightly": {
      "sourcePath": "css2/Overview.bs"
    }
  },
  {
    "url": "https://www.w3.org/TR/css3-exclusions/",
    "seriesVersion": "1",
    "nightly": {
      "sourcePath": "css-exclusions-1/Overview.bs"
    }
  },
  "https://www.w3.org/TR/cssom-1/",
  "https://www.w3.org/TR/cssom-view-1/",
  "https://www.w3.org/TR/device-memory-1/",
  "https://www.w3.org/TR/device-posture/",
  {
    "url": "https://www.w3.org/TR/DOM-Level-2-Style/",
    "series": {
      "shortname": "DOM-Style"
    },
    "nightly": {
      "url": "https://www.w3.org/TR/DOM-Level-2-Style/"
    },
    "obsoletedBy": [
      "cssom-1"
    ]
  },
  "https://www.w3.org/TR/DOM-Parsing/",
  {
    "url": "https://www.w3.org/TR/dpub-aam-1.1/",
    "categories": [
      "-browser"
    ]
  },
  {
    "url": "https://www.w3.org/TR/dpub-aria-1.1/",
    "categories": [
      "-browser"
    ]
  },
  "https://www.w3.org/TR/edit-context/",
  {
<<<<<<< HEAD
    "nightly": {
      "sourcePath": "hdcp-version-registry-respec.html"
    },
    "url": "https://www.w3.org/TR/eme-hdcp-version-registry/"
  },
  {
    "url": "https://www.w3.org/TR/encrypted-media/",
=======
    "url": "https://www.w3.org/TR/encrypted-media-2/",
>>>>>>> 1d70464f
    "nightly": {
      "sourcePath": "encrypted-media-respec.html"
    }
  },
  {
    "url": "https://www.w3.org/TR/epub-33/",
    "seriesVersion": "3.3",
    "nightly": {
      "sourcePath": "epub33/core/index.html"
    },
    "categories": [
      "-browser"
    ]
  },
  {
    "url": "https://www.w3.org/TR/epub-rs-33/",
    "seriesVersion": "3.3",
    "nightly": {
      "sourcePath": "epub33/rs/index.html"
    },
    "categories": [
      "-browser"
    ]
  },
  "https://www.w3.org/TR/event-timing/",
  {
    "url": "https://www.w3.org/TR/fetch-metadata/",
    "shortTitle": "Fetch Metadata"
  },
  "https://www.w3.org/TR/FileAPI/",
  "https://www.w3.org/TR/fill-stroke-3/",
  "https://www.w3.org/TR/filter-effects-1/",
  "https://www.w3.org/TR/fingerprinting-guidance/",
  "https://www.w3.org/TR/gamepad/",
  "https://www.w3.org/TR/generic-sensor/",
  "https://www.w3.org/TR/geolocation-sensor/",
  "https://www.w3.org/TR/geolocation/",
  "https://www.w3.org/TR/geometry-1/",
  "https://www.w3.org/TR/graphics-aam-1.0/",
  "https://www.w3.org/TR/graphics-aria-1.0/",
  "https://www.w3.org/TR/gyroscope/",
  "https://www.w3.org/TR/hr-time-3/",
  "https://www.w3.org/TR/html-aam-1.0/",
  "https://www.w3.org/TR/html-aria/",
  "https://www.w3.org/TR/html-media-capture/",
  {
    "url": "https://www.w3.org/TR/i18n-glossary/",
    "categories": [
      "-browser"
    ]
  },
  "https://www.w3.org/TR/IFT/",
  "https://www.w3.org/TR/image-capture/",
  "https://www.w3.org/TR/image-resource/",
  {
    "url": "https://www.w3.org/TR/IndexedDB-3/",
    "shortTitle": "Indexed DB 3.0"
  },
  "https://www.w3.org/TR/input-events-2/",
  "https://www.w3.org/TR/intersection-observer/",
  {
    "url": "https://www.w3.org/TR/json-ld11-api/",
    "series": {
      "shortname": "json-ld-api"
    },
    "categories": [
      "-browser"
    ]
  },
  {
    "url": "https://www.w3.org/TR/json-ld11-framing/",
    "series": {
      "shortname": "json-ld-framing"
    },
    "categories": [
      "-browser"
    ]
  },
  {
    "url": "https://www.w3.org/TR/json-ld11/",
    "series": {
      "shortname": "json-ld"
    },
    "categories": [
      "-browser"
    ]
  },
  "https://www.w3.org/TR/largest-contentful-paint/",
  "https://www.w3.org/TR/longtasks-1/",
  "https://www.w3.org/TR/magnetometer/",
  "https://www.w3.org/TR/manifest-app-info/",
  "https://www.w3.org/TR/mathml-core/",
  {
    "url": "https://www.w3.org/TR/mathml4/",
    "categories": [
      "-browser"
    ]
  },
  "https://www.w3.org/TR/media-capabilities/",
  {
    "url": "https://www.w3.org/TR/media-source-2/",
    "nightly": {
      "sourcePath": "media-source-respec.html"
    }
  },
  "https://www.w3.org/TR/mediacapture-fromelement/",
  "https://www.w3.org/TR/mediacapture-region/",
  "https://www.w3.org/TR/mediacapture-streams/",
  "https://www.w3.org/TR/mediacapture-transform/",
  "https://www.w3.org/TR/mediacapture-viewport/",
  "https://www.w3.org/TR/mediaqueries-3/",
  "https://www.w3.org/TR/mediaqueries-4/",
  "https://www.w3.org/TR/mediaqueries-5/ delta",
  "https://www.w3.org/TR/mediasession/",
  {
    "url": "https://www.w3.org/TR/mediastream-recording/",
    "nightly": {
      "sourcePath": "MediaRecorder.bs"
    }
  },
  {
    "url": "https://www.w3.org/TR/merchant-validation/",
    "standing": "discontinued"
  },
  {
    "url": "https://www.w3.org/TR/miniapp-lifecycle/",
    "categories": [
      "-browser"
    ]
  },
  {
    "url": "https://www.w3.org/TR/miniapp-manifest/",
    "categories": [
      "-browser"
    ]
  },
  {
    "url": "https://www.w3.org/TR/miniapp-packaging/",
    "categories": [
      "-browser"
    ]
  },
  "https://www.w3.org/TR/mixed-content/",
  "https://www.w3.org/TR/motion-1/",
  {
    "url": "https://www.w3.org/TR/mse-byte-stream-format-isobmff/",
    "nightly": {
      "url": "https://w3c.github.io/mse-byte-stream-format-isobmff/",
      "repository": "https://github.com/w3c/mse-byte-stream-format-isobmff"
    }
  },
  {
    "url": "https://www.w3.org/TR/mse-byte-stream-format-mp2t/",
    "nightly": {
      "url": "https://w3c.github.io/mse-byte-stream-format-mp2t/",
      "repository": "https://github.com/w3c/mse-byte-stream-format-mp2t"
    }
  },
  {
    "url": "https://www.w3.org/TR/mse-byte-stream-format-mpeg-audio/",
    "nightly": {
      "url": "https://w3c.github.io/mse-byte-stream-format-mpeg-audio/",
      "repository": "https://github.com/w3c/mse-byte-stream-format-mpeg-audio"
    }
  },
  {
    "url": "https://www.w3.org/TR/mse-byte-stream-format-registry/",
    "nightly": {
      "url": "https://w3c.github.io/mse-byte-stream-format-registry/",
      "repository": "https://github.com/w3c/mse-byte-stream-format-registry"
    }
  },
  {
    "url": "https://www.w3.org/TR/mse-byte-stream-format-webm/",
    "nightly": {
      "url": "https://w3c.github.io/mse-byte-stream-format-webm/",
      "repository": "https://github.com/w3c/mse-byte-stream-format-webm"
    }
  },
  "https://www.w3.org/TR/mst-content-hint/",
  {
    "url": "https://www.w3.org/TR/n-quads/",
    "nightly": {
      "url": "https://www.w3.org/TR/n-quads/"
    },
    "categories": [
      "-browser"
    ]
  },
  "https://www.w3.org/TR/navigation-timing-2/",
  "https://www.w3.org/TR/network-error-logging/",
  "https://www.w3.org/TR/openscreenprotocol/",
  {
    "url": "https://www.w3.org/TR/orientation-event/",
    "series": {
      "shortname": "orientation-event",
      "title": "Device Orientation and Motion"
    }
  },
  "https://www.w3.org/TR/orientation-sensor/",
  "https://www.w3.org/TR/paint-timing/",
  "https://www.w3.org/TR/payment-handler/",
  "https://www.w3.org/TR/payment-method-id/",
  "https://www.w3.org/TR/payment-method-manifest/",
  "https://www.w3.org/TR/payment-request-1.1/",
  "https://www.w3.org/TR/performance-timeline/",
  "https://www.w3.org/TR/permissions-policy-1/",
  "https://www.w3.org/TR/permissions/",
  "https://www.w3.org/TR/picture-in-picture/",
  "https://www.w3.org/TR/pointerevents3/",
  "https://www.w3.org/TR/pointerlock-2/",
  "https://www.w3.org/TR/presentation-api/",
  "https://www.w3.org/TR/proximity/",
  {
    "url": "https://www.w3.org/TR/pub-manifest/",
    "categories": [
      "-browser"
    ]
  },
  "https://www.w3.org/TR/push-api/",
  {
    "url": "https://www.w3.org/TR/rdf-canon/",
    "nightly": {
      "url": "https://w3c.github.io/rdf-canon/spec/"
    },
    "categories": [
      "-browser"
    ]
  },
  {
    "url": "https://www.w3.org/TR/rdf12-concepts/",
    "categories": [
      "-browser"
    ]
  },
  {
    "url": "https://www.w3.org/TR/rdf12-n-quads/",
    "categories": [
      "-browser"
    ]
  },
  {
    "url": "https://www.w3.org/TR/rdf12-n-triples/",
    "categories": [
      "-browser"
    ]
  },
  {
    "url": "https://www.w3.org/TR/rdf12-schema/",
    "categories": [
      "-browser"
    ]
  },
  {
    "url": "https://www.w3.org/TR/rdf12-semantics/",
    "categories": [
      "-browser"
    ]
  },
  {
    "url": "https://www.w3.org/TR/rdf12-trig/",
    "categories": [
      "-browser"
    ]
  },
  {
    "url": "https://www.w3.org/TR/rdf12-turtle/",
    "categories": [
      "-browser"
    ]
  },
  {
    "url": "https://www.w3.org/TR/rdf12-xml/",
    "categories": [
      "-browser"
    ]
  },
  "https://www.w3.org/TR/referrer-policy/",
  "https://www.w3.org/TR/remote-playback/",
  "https://www.w3.org/TR/reporting-1/",
  "https://www.w3.org/TR/requestidlecallback/",
  "https://www.w3.org/TR/resize-observer-1/",
  "https://www.w3.org/TR/resource-timing/",
  "https://www.w3.org/TR/screen-capture/",
  {
    "url": "https://www.w3.org/TR/screen-orientation/",
    "series": {
      "shortname": "screen-orientation",
      "title": "Screen Orientation"
    }
  },
  "https://www.w3.org/TR/screen-wake-lock/",
  {
    "url": "https://www.w3.org/TR/scroll-animations-1/",
    "series": {
      "shortname": "scroll-animations",
      "title": "Scroll-driven Animations"
    }
  },
  "https://www.w3.org/TR/secure-contexts/",
  "https://www.w3.org/TR/secure-payment-confirmation/",
  "https://www.w3.org/TR/selection-api/",
  "https://www.w3.org/TR/selectors-3/",
  "https://www.w3.org/TR/selectors-4/",
  "https://www.w3.org/TR/selectors-nonelement-1/",
  "https://www.w3.org/TR/server-timing/",
  "https://www.w3.org/TR/service-workers/",
  {
    "url": "https://www.w3.org/TR/sparql12-entailment/",
    "categories": [
      "-browser"
    ]
  },
  {
    "url": "https://www.w3.org/TR/sparql12-federated-query/",
    "categories": [
      "-browser"
    ]
  },
  {
    "url": "https://www.w3.org/TR/sparql12-graph-store-protocol/",
    "categories": [
      "-browser"
    ]
  },
  {
    "url": "https://www.w3.org/TR/sparql12-protocol/",
    "categories": [
      "-browser"
    ]
  },
  {
    "url": "https://www.w3.org/TR/sparql12-query/",
    "categories": [
      "-browser"
    ]
  },
  {
    "url": "https://www.w3.org/TR/sparql12-results-csv-tsv/",
    "categories": [
      "-browser"
    ]
  },
  {
    "url": "https://www.w3.org/TR/sparql12-results-json/",
    "categories": [
      "-browser"
    ]
  },
  {
    "url": "https://www.w3.org/TR/sparql12-results-xml/",
    "categories": [
      "-browser"
    ]
  },
  {
    "url": "https://www.w3.org/TR/sparql12-service-description/",
    "categories": [
      "-browser"
    ]
  },
  {
    "url": "https://www.w3.org/TR/sparql12-update/",
    "categories": [
      "-browser"
    ]
  },
  {
    "url": "https://www.w3.org/TR/SRI/",
    "shortTitle": "SRI",
    "release": {
      "filename": "index.html"
    }
  },
  "https://www.w3.org/TR/svg-aam-1.0/",
  "https://www.w3.org/TR/svg-integration/",
  "https://www.w3.org/TR/svg-strokes/",
  {
    "url": "https://www.w3.org/TR/SVG11/",
    "multipage": "all",
    "nightly": {
      "url": "https://www.w3.org/TR/SVG11/"
    }
  },
  "https://www.w3.org/TR/SVG2/ multipage",
  {
    "url": "https://www.w3.org/TR/test-methodology/",
    "nightly": {
      "url": "https://www.w3.org/TR/test-methodology/"
    },
    "categories": [
      "-browser"
    ]
  },
  "https://www.w3.org/TR/timing-entrytypes-registry/",
  "https://www.w3.org/TR/touch-events/",
  {
    "url": "https://www.w3.org/TR/tracking-dnt/",
    "nightly": {
      "sourcePath": "drafts/tracking-dnt.html"
    }
  },
  {
    "url": "https://www.w3.org/TR/trusted-types/",
    "release": {
      "filename": "index.html"
    }
  },
  {
    "url": "https://www.w3.org/TR/uievents-code/",
    "nightly": {
      "sourcePath": "index-source.txt"
    }
  },
  {
    "url": "https://www.w3.org/TR/uievents-key/",
    "nightly": {
      "sourcePath": "index-source.txt"
    }
  },
  "https://www.w3.org/TR/uievents/",
  "https://www.w3.org/TR/upgrade-insecure-requests/",
  "https://www.w3.org/TR/user-timing/",
  {
    "url": "https://www.w3.org/TR/vc-data-integrity/",
    "categories": [
      "-browser"
    ]
  },
  {
    "url": "https://www.w3.org/TR/vc-data-model-2.0/",
    "categories": [
      "-browser"
    ]
  },
  "https://www.w3.org/TR/vibration/",
  "https://www.w3.org/TR/virtual-keyboard/",
  {
    "url": "https://www.w3.org/TR/wai-aria-1.2/",
    "title": "Accessible Rich Internet Applications (WAI-ARIA)"
  },
  {
    "url": "https://www.w3.org/TR/wai-aria-1.3/",
    "title": "Accessible Rich Internet Applications (WAI-ARIA)"
  },
  {
    "url": "https://www.w3.org/TR/wasm-core-2/",
    "nightly": {
      "url": "https://webassembly.github.io/spec/core/bikeshed/"
    },
    "tests": {
      "repository": "https://github.com/WebAssembly/spec/",
      "testPaths": [
        "test/core"
      ]
    }
  },
  "https://www.w3.org/TR/wasm-js-api-2/",
  "https://www.w3.org/TR/wasm-web-api-2/",
  "https://www.w3.org/TR/web-animations-1/",
  "https://www.w3.org/TR/web-animations-2/ delta",
  "https://www.w3.org/TR/web-locks/",
  "https://www.w3.org/TR/web-share/",
  "https://www.w3.org/TR/webaudio/",
  {
    "url": "https://www.w3.org/TR/webauthn-3/",
    "shortTitle": "Web Authentication"
  },
  "https://www.w3.org/TR/webcodecs-aac-codec-registration/",
  "https://www.w3.org/TR/webcodecs-alaw-codec-registration/",
  "https://www.w3.org/TR/webcodecs-av1-codec-registration/",
  "https://www.w3.org/TR/webcodecs-avc-codec-registration/",
  "https://www.w3.org/TR/webcodecs-codec-registry/",
  "https://www.w3.org/TR/webcodecs-flac-codec-registration/",
  "https://www.w3.org/TR/webcodecs-hevc-codec-registration/",
  "https://www.w3.org/TR/webcodecs-mp3-codec-registration/",
  "https://www.w3.org/TR/webcodecs-opus-codec-registration/",
  "https://www.w3.org/TR/webcodecs-pcm-codec-registration/",
  "https://www.w3.org/TR/webcodecs-ulaw-codec-registration/",
  "https://www.w3.org/TR/webcodecs-vorbis-codec-registration/",
  "https://www.w3.org/TR/webcodecs-vp8-codec-registration/",
  "https://www.w3.org/TR/webcodecs-vp9-codec-registration/",
  "https://www.w3.org/TR/webcodecs/",
  "https://www.w3.org/TR/WebCryptoAPI/",
  "https://www.w3.org/TR/webdriver2/",
  {
    "url": "https://www.w3.org/TR/webgpu/",
    "tests": {
      "repository": "https://github.com/gpuweb/cts",
      "testPaths": [
        "src/webgpu"
      ]
    }
  },
  "https://www.w3.org/TR/webmidi/",
  "https://www.w3.org/TR/webnn/",
  "https://www.w3.org/TR/webrtc-encoded-transform/",
  "https://www.w3.org/TR/webrtc-identity/",
  "https://www.w3.org/TR/webrtc-priority/",
  {
    "url": "https://www.w3.org/TR/webrtc-stats/",
    "shortTitle": "WebRTC Statistics"
  },
  "https://www.w3.org/TR/webrtc-svc/",
  {
    "url": "https://www.w3.org/TR/webrtc/",
    "shortTitle": "WebRTC 1.0"
  },
  "https://www.w3.org/TR/webtransport/",
  "https://www.w3.org/TR/webvtt1/",
  "https://www.w3.org/TR/webxr-ar-module-1/",
  "https://www.w3.org/TR/webxr-depth-sensing-1/",
  "https://www.w3.org/TR/webxr-dom-overlays-1/",
  "https://www.w3.org/TR/webxr-gamepads-module-1/",
  "https://www.w3.org/TR/webxr-hand-input-1/",
  "https://www.w3.org/TR/webxr-hit-test-1/",
  "https://www.w3.org/TR/webxr-lighting-estimation-1/",
  "https://www.w3.org/TR/webxr/",
  "https://www.w3.org/TR/webxrlayers-1/",
  {
    "url": "https://www.w3.org/TR/WGSL/",
    "nightly": {
      "sourcePath": "wgsl/index.bs"
    }
  },
  "https://www.w3.org/TR/window-management/",
  {
    "url": "https://www.w3.org/TR/WOFF/",
    "shortTitle": "WOFF 1.0",
    "nightly": {
      "url": "https://w3c.github.io/woff/woff1/spec/Overview.html",
      "sourcePath": "woff1/spec/Overview.html"
    },
    "tests": {
      "repository": "https://github.com/w3c/woff",
      "testPaths": [
        "woff1/tests"
      ]
    }
  },
  {
    "url": "https://www.w3.org/TR/WOFF2/",
    "shortTitle": "WOFF 2.0",
    "nightly": {
      "sourcePath": "woff2/index.html"
    }
  },
  {
    "url": "https://www.w3.org/TR/wpub-ann/",
    "categories": [
      "-browser"
    ]
  },
  {
    "url": "https://www.w3.org/TR/wpub/",
    "categories": [
      "-browser"
    ]
  },
  "https://xhr.spec.whatwg.org/"
]<|MERGE_RESOLUTION|>--- conflicted
+++ resolved
@@ -1125,17 +1125,13 @@
   },
   "https://www.w3.org/TR/edit-context/",
   {
-<<<<<<< HEAD
     "nightly": {
       "sourcePath": "hdcp-version-registry-respec.html"
     },
     "url": "https://www.w3.org/TR/eme-hdcp-version-registry/"
   },
   {
-    "url": "https://www.w3.org/TR/encrypted-media/",
-=======
     "url": "https://www.w3.org/TR/encrypted-media-2/",
->>>>>>> 1d70464f
     "nightly": {
       "sourcePath": "encrypted-media-respec.html"
     }
