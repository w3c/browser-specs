[
  {
    "url": "https://compat.spec.whatwg.org/",
    "nightly": {
      "sourcePath": "compatibility.bs"
    }
  },
  "https://console.spec.whatwg.org/",
  "https://dom.spec.whatwg.org/",
  "https://drafts.css-houdini.org/css-typed-om-2/ delta",
  "https://drafts.css-houdini.org/font-metrics-api-1/",
  "https://drafts.csswg.org/css-animations-2/ delta",
  "https://drafts.csswg.org/css-backgrounds-4/ delta",
  {
    "url": "https://drafts.csswg.org/css-cascade-5/",
    "shortTitle": "CSS Cascading 5"
  },
  "https://drafts.csswg.org/css-env-1/",
  "https://drafts.csswg.org/css-extensions-1/",
  {
    "url": "https://drafts.csswg.org/css-gcpm-4/",
    "seriesComposition": "delta",
    "shortTitle": "CSS GCPM 4"
  },
  "https://drafts.csswg.org/css-grid-3/ delta",
  {
    "url": "https://drafts.csswg.org/css-multicol-2/",
    "seriesComposition": "delta",
    "shortTitle": "CSS Multicol 2"
  },
  "https://drafts.csswg.org/css-nesting-1/",
  "https://drafts.csswg.org/css-page-4/ delta",
  "https://drafts.csswg.org/css-shapes-2/ delta",
  {
    "url": "https://drafts.csswg.org/css-size-adjust-1/",
    "shortTitle": "CSS Size Adjustment 1"
  },
  "https://drafts.csswg.org/css-transitions-2/ delta",
  "https://drafts.csswg.org/scroll-animations-1/",
  {
    "url": "https://drafts.fxtf.org/compositing-2/",
    "shortTitle": "Compositing 2"
  },
  "https://drafts.fxtf.org/filter-effects-2/ delta",
  "https://fetch.spec.whatwg.org/",
  "https://fullscreen.spec.whatwg.org/",
  "https://gpuweb.github.io/gpuweb/",
  {
    "url": "https://html.spec.whatwg.org/multipage/",
    "multipage": true,
    "nightly": {
      "sourcePath": "source"
    }
  },
  "https://immersive-web.github.io/anchors/",
  "https://immersive-web.github.io/dom-overlays/",
  "https://immersive-web.github.io/hit-test/",
  "https://infra.spec.whatwg.org/",
  "https://mathml-refresh.github.io/mathml-core/",
  "https://mimesniff.spec.whatwg.org/",
  "https://notifications.spec.whatwg.org/",
  "https://privacycg.github.io/private-click-measurement/",
  "https://privacycg.github.io/storage-access/",
  "https://quirks.spec.whatwg.org/",
  "https://storage.spec.whatwg.org/",
  "https://streams.spec.whatwg.org/",
  "https://svgwg.org/specs/animations/",
  {
    "url": "https://tc39.es/ecma262/",
    "shortname": "ecmascript",
    "shortTitle": "ECMAScript"
  },
  "https://tc39.es/proposal-atomics-wait-async/",
  "https://tc39.es/proposal-class-fields/",
  "https://tc39.es/proposal-import-assertions/",
  "https://tc39.es/proposal-private-methods/",
  "https://tc39.es/proposal-regexp-match-indices/",
  "https://tc39.es/proposal-relative-indexing-method/",
  "https://tc39.es/proposal-static-class-features/",
  "https://tc39.es/proposal-top-level-await/",
  "https://url.spec.whatwg.org/",
  "https://w3c.github.io/badging/",
  "https://w3c.github.io/contentEditable/",
  "https://w3c.github.io/gamepad/extensions.html",
  "https://w3c.github.io/mathml-aam/",
  "https://w3c.github.io/media-playback-quality/",
  "https://w3c.github.io/mediacapture-automation/",
  "https://w3c.github.io/screen-fold/",
  "https://w3c.github.io/web-nfc/",
  "https://w3c.github.io/web-share-target/",
  "https://w3c.github.io/webappsec-change-password-url/",
  "https://w3c.github.io/webappsec-trusted-types/dist/spec/",
  "https://w3c.github.io/webdriver-bidi/",
  "https://w3c.github.io/webrtc-ice/",
  "https://w3c.github.io/webrtc-insertable-streams/",
  "https://w3c.github.io/webtransport/",
  "https://webbluetoothcg.github.io/web-bluetooth/",
  "https://wicg.github.io/background-fetch/",
  {
    "url": "https://wicg.github.io/background-sync/spec/",
    "shortTitle": "Background Sync"
  },
  "https://wicg.github.io/client-hints-infrastructure/",
  "https://wicg.github.io/compression/",
  "https://wicg.github.io/construct-stylesheets/",
  "https://wicg.github.io/contact-api/spec/",
  "https://wicg.github.io/content-index/spec/",
  "https://wicg.github.io/cookie-store/",
  "https://wicg.github.io/cors-rfc1918/",
  "https://wicg.github.io/crash-reporting/",
  "https://wicg.github.io/css-parser-api/",
  "https://wicg.github.io/custom-state-pseudo-class/",
  "https://wicg.github.io/deprecation-reporting/",
  "https://wicg.github.io/element-timing/",
  "https://wicg.github.io/entries-api/",
  "https://wicg.github.io/event-timing/",
  "https://wicg.github.io/file-system-access/",
  "https://wicg.github.io/frame-timing/",
  "https://wicg.github.io/get-installed-related-apps/spec/",
  "https://wicg.github.io/idle-detection/",
  "https://wicg.github.io/import-maps/",
  "https://wicg.github.io/input-device-capabilities/",
  "https://wicg.github.io/intervention-reporting/",
  "https://wicg.github.io/is-input-pending/",
  "https://wicg.github.io/js-self-profiling/",
  "https://wicg.github.io/keyboard-lock/",
  "https://wicg.github.io/keyboard-map/",
  "https://wicg.github.io/largest-contentful-paint/",
  "https://wicg.github.io/layout-instability/",
  "https://wicg.github.io/local-font-access/",
  "https://wicg.github.io/media-feeds/",
  "https://wicg.github.io/netinfo/",
  "https://wicg.github.io/origin-policy/",
  "https://wicg.github.io/overscroll-scrollend-events/",
  "https://wicg.github.io/page-lifecycle/",
  "https://wicg.github.io/performance-measure-memory/",
  "https://wicg.github.io/periodic-background-sync/",
  "https://wicg.github.io/permissions-request/",
  "https://wicg.github.io/permissions-revoke/",
  "https://wicg.github.io/portals/",
  "https://wicg.github.io/priority-hints/",
  "https://wicg.github.io/savedata/",
  "https://wicg.github.io/scroll-to-text-fragment/",
  "https://wicg.github.io/serial/",
  "https://wicg.github.io/shape-detection-api/",
  {
    "url": "https://wicg.github.io/shape-detection-api/text.html",
    "shortname": "text-detection-api"
  },
  {
    "url": "https://wicg.github.io/sms-one-time-codes/",
    "shortTitle": "SMS One-Time Codes"
  },
  "https://wicg.github.io/speech-api/",
  "https://wicg.github.io/ua-client-hints/",
  "https://wicg.github.io/video-rvfc/",
  "https://wicg.github.io/visual-viewport/",
  "https://wicg.github.io/web-codecs/",
  "https://wicg.github.io/web-locks/",
  "https://wicg.github.io/web-otp/",
  "https://wicg.github.io/webhid/",
  "https://wicg.github.io/webpackage/loading.html",
  "https://wicg.github.io/webusb/",
  "https://www.khronos.org/registry/webgl/extensions/ANGLE_instanced_arrays/",
  "https://www.khronos.org/registry/webgl/extensions/EXT_blend_minmax/",
  "https://www.khronos.org/registry/webgl/extensions/EXT_clip_cull_distance/",
  "https://www.khronos.org/registry/webgl/extensions/EXT_color_buffer_float/",
  "https://www.khronos.org/registry/webgl/extensions/EXT_color_buffer_half_float/",
  "https://www.khronos.org/registry/webgl/extensions/EXT_disjoint_timer_query_webgl2/",
  "https://www.khronos.org/registry/webgl/extensions/EXT_disjoint_timer_query/",
  "https://www.khronos.org/registry/webgl/extensions/EXT_float_blend/",
  "https://www.khronos.org/registry/webgl/extensions/EXT_frag_depth/",
  "https://www.khronos.org/registry/webgl/extensions/EXT_shader_texture_lod/",
  "https://www.khronos.org/registry/webgl/extensions/EXT_sRGB/",
  "https://www.khronos.org/registry/webgl/extensions/EXT_texture_compression_bptc/",
  "https://www.khronos.org/registry/webgl/extensions/EXT_texture_compression_rgtc/",
  "https://www.khronos.org/registry/webgl/extensions/EXT_texture_filter_anisotropic/",
  "https://www.khronos.org/registry/webgl/extensions/EXT_texture_norm16/",
  "https://www.khronos.org/registry/webgl/extensions/KHR_parallel_shader_compile/",
  "https://www.khronos.org/registry/webgl/extensions/OES_draw_buffers_indexed/",
  "https://www.khronos.org/registry/webgl/extensions/OES_element_index_uint/",
  "https://www.khronos.org/registry/webgl/extensions/OES_fbo_render_mipmap/",
  "https://www.khronos.org/registry/webgl/extensions/OES_standard_derivatives/",
  "https://www.khronos.org/registry/webgl/extensions/OES_texture_float_linear/",
  "https://www.khronos.org/registry/webgl/extensions/OES_texture_float/",
  "https://www.khronos.org/registry/webgl/extensions/OES_texture_half_float_linear/",
  "https://www.khronos.org/registry/webgl/extensions/OES_texture_half_float/",
  "https://www.khronos.org/registry/webgl/extensions/OES_vertex_array_object/",
  "https://www.khronos.org/registry/webgl/extensions/OVR_multiview2/",
  "https://www.khronos.org/registry/webgl/extensions/WEBGL_blend_equation_advanced_coherent/",
  "https://www.khronos.org/registry/webgl/extensions/WEBGL_color_buffer_float/",
  "https://www.khronos.org/registry/webgl/extensions/WEBGL_compressed_texture_astc/",
  "https://www.khronos.org/registry/webgl/extensions/WEBGL_compressed_texture_etc/",
  "https://www.khronos.org/registry/webgl/extensions/WEBGL_compressed_texture_etc1/",
  "https://www.khronos.org/registry/webgl/extensions/WEBGL_compressed_texture_pvrtc/",
  "https://www.khronos.org/registry/webgl/extensions/WEBGL_compressed_texture_s3tc_srgb/",
  "https://www.khronos.org/registry/webgl/extensions/WEBGL_compressed_texture_s3tc/",
  "https://www.khronos.org/registry/webgl/extensions/WEBGL_debug_renderer_info/",
  "https://www.khronos.org/registry/webgl/extensions/WEBGL_debug_shaders/",
  "https://www.khronos.org/registry/webgl/extensions/WEBGL_depth_texture/",
  "https://www.khronos.org/registry/webgl/extensions/WEBGL_draw_buffers/",
  "https://www.khronos.org/registry/webgl/extensions/WEBGL_draw_instanced_base_vertex_base_instance/",
  "https://www.khronos.org/registry/webgl/extensions/WEBGL_lose_context/",
  "https://www.khronos.org/registry/webgl/extensions/WEBGL_multi_draw_instanced_base_vertex_base_instance/",
  "https://www.khronos.org/registry/webgl/extensions/WEBGL_multi_draw/",
  {
    "url": "https://www.khronos.org/registry/webgl/specs/latest/1.0/",
    "shortname": "webgl1",
    "series": {
      "shortname": "webgl1"
    },
    "nightly": {
      "sourcePath": "specs/latest/1.0/index.html"
    }
  },
  {
    "url": "https://www.khronos.org/registry/webgl/specs/latest/2.0/",
    "shortname": "webgl2",
    "series": {
      "shortname": "webgl2"
    },
    "nightly": {
      "sourcePath": "specs/latest/2.0/index.html"
    }
  },
  "https://www.w3.org/TR/accelerometer/",
  "https://www.w3.org/TR/accname-1.2/",
  "https://www.w3.org/TR/ambient-light/",
  "https://www.w3.org/TR/appmanifest/",
  "https://www.w3.org/TR/audio-output/",
  "https://www.w3.org/TR/battery-status/",
  "https://www.w3.org/TR/beacon/",
  "https://www.w3.org/TR/clear-site-data/",
  "https://www.w3.org/TR/clipboard-apis/",
  {
    "url": "https://www.w3.org/TR/compositing-1/",
    "shortTitle": "Compositing 1"
  },
  "https://www.w3.org/TR/core-aam-1.2/",
  "https://www.w3.org/TR/credential-management-1/",
  "https://www.w3.org/TR/csp-embedded-enforcement/",
  "https://www.w3.org/TR/CSP3/",
  "https://www.w3.org/TR/css-align-3/",
  "https://www.w3.org/TR/css-animation-worklet-1/",
  "https://www.w3.org/TR/css-animations-1/",
  {
    "url": "https://www.w3.org/TR/css-backgrounds-3/",
    "shortTitle": "CSS Backgrounds 3"
  },
  "https://www.w3.org/TR/css-box-3/",
  "https://www.w3.org/TR/css-box-4/",
  "https://www.w3.org/TR/css-break-3/",
  "https://www.w3.org/TR/css-break-4/",
  {
    "url": "https://www.w3.org/TR/css-cascade-3/",
    "shortTitle": "CSS Cascading 3"
  },
  {
    "url": "https://www.w3.org/TR/css-cascade-4/",
    "shortTitle": "CSS Cascading 4"
  },
  "https://www.w3.org/TR/css-color-4/",
  "https://www.w3.org/TR/css-color-5/ delta",
  "https://www.w3.org/TR/css-color-adjust-1/",
  {
    "url": "https://www.w3.org/TR/css-conditional-3/",
    "shortTitle": "CSS Conditional 3"
  },
  {
    "url": "https://www.w3.org/TR/css-conditional-4/",
    "seriesComposition": "delta",
    "shortTitle": "CSS Conditional 4"
  },
  "https://www.w3.org/TR/css-contain-2/",
  "https://www.w3.org/TR/css-content-3/",
  "https://www.w3.org/TR/css-counter-styles-3/",
  "https://www.w3.org/TR/css-device-adapt-1/",
  "https://www.w3.org/TR/css-display-3/",
  "https://www.w3.org/TR/css-easing-1/",
  {
    "url": "https://www.w3.org/TR/css-flexbox-1/",
    "shortTitle": "CSS Flexbox 1"
  },
  "https://www.w3.org/TR/css-font-loading-3/",
  "https://www.w3.org/TR/css-fonts-4/",
  {
    "url": "https://www.w3.org/TR/css-gcpm-3/",
    "shortTitle": "CSS GCPM 3"
  },
  "https://www.w3.org/TR/css-grid-2/",
  "https://www.w3.org/TR/css-highlight-api-1/",
  {
    "url": "https://www.w3.org/TR/css-images-3/",
    "shortTitle": "CSS Images 3"
  },
  {
    "url": "https://www.w3.org/TR/css-images-4/",
    "shortTitle": "CSS Images 4"
  },
  "https://www.w3.org/TR/css-inline-3/",
  "https://www.w3.org/TR/css-layout-api-1/",
  "https://www.w3.org/TR/css-line-grid-1/",
  {
    "url": "https://www.w3.org/TR/css-lists-3/",
    "shortTitle": "CSS Lists 3"
  },
  {
    "url": "https://www.w3.org/TR/css-logical-1/",
    "shortTitle": "CSS Logical Properties 1"
  },
  "https://www.w3.org/TR/css-masking-1/",
  {
    "url": "https://www.w3.org/TR/css-multicol-1/",
    "shortTitle": "CSS Multicol 1"
  },
  "https://www.w3.org/TR/css-namespaces-3/",
  "https://www.w3.org/TR/css-nav-1/",
  "https://www.w3.org/TR/css-overflow-3/",
  "https://www.w3.org/TR/css-overflow-4/ delta",
  "https://www.w3.org/TR/css-overscroll-1/",
  "https://www.w3.org/TR/css-page-3/",
  "https://www.w3.org/TR/css-page-floats-3/",
  "https://www.w3.org/TR/css-paint-api-1/",
  "https://www.w3.org/TR/css-position-3/",
  "https://www.w3.org/TR/css-properties-values-api-1/",
  "https://www.w3.org/TR/css-pseudo-4/",
  "https://www.w3.org/TR/css-regions-1/",
  "https://www.w3.org/TR/css-rhythm-1/",
  "https://www.w3.org/TR/css-round-display-1/",
  "https://www.w3.org/TR/css-ruby-1/",
  "https://www.w3.org/TR/css-scoping-1/",
  "https://www.w3.org/TR/css-scroll-anchoring-1/",
  "https://www.w3.org/TR/css-scroll-snap-1/",
  "https://www.w3.org/TR/css-scrollbars-1/",
  "https://www.w3.org/TR/css-shadow-parts-1/",
  "https://www.w3.org/TR/css-shapes-1/",
  {
    "url": "https://www.w3.org/TR/css-sizing-3/",
    "shortTitle": "CSS Sizing 3"
  },
  {
    "url": "https://www.w3.org/TR/css-sizing-4/",
    "seriesComposition": "delta",
    "shortTitle": "CSS Sizing 4"
  },
  "https://www.w3.org/TR/css-speech-1/",
  {
    "url": "https://www.w3.org/TR/css-style-attr/",
    "nightly": {
      "sourcePath": "css-style-attr-1/Overview.src.html"
    }
  },
  "https://www.w3.org/TR/css-syntax-3/",
  "https://www.w3.org/TR/css-tables-3/",
  "https://www.w3.org/TR/css-text-3/",
  "https://www.w3.org/TR/css-text-4/ delta",
  "https://www.w3.org/TR/css-text-decor-3/",
  "https://www.w3.org/TR/css-text-decor-4/ delta",
  "https://www.w3.org/TR/css-transforms-1/",
  "https://www.w3.org/TR/css-transforms-2/ delta",
  "https://www.w3.org/TR/css-transitions-1/",
  "https://www.w3.org/TR/css-typed-om-1/",
  {
    "url": "https://www.w3.org/TR/css-ui-4/",
    "shortTitle": "CSS User Interface 4"
  },
  {
    "url": "https://www.w3.org/TR/css-values-3/",
    "shortTitle": "CSS Values 3"
  },
  {
    "url": "https://www.w3.org/TR/css-values-4/",
    "shortTitle": "CSS Values 4"
  },
  {
    "url": "https://www.w3.org/TR/css-variables-1/",
    "shortTitle": "CSS Variables 1"
  },
  "https://www.w3.org/TR/css-will-change-1/",
  "https://www.w3.org/TR/css-writing-modes-4/",
  {
    "url": "https://www.w3.org/TR/CSS21/",
    "multipage": true,
    "nightly": {
      "sourcePath": "css2/Overview.bs"
    }
  },
  {
    "url": "https://www.w3.org/TR/CSS22/",
    "multipage": true,
    "nightly": {
      "sourcePath": "css2/Overview.bs"
    }
  },
  {
    "url": "https://www.w3.org/TR/css3-exclusions/",
    "seriesVersion": "1",
    "nightly": {
      "sourcePath": "css-exclusions-1/Overview.bs"
    }
  },
  "https://www.w3.org/TR/cssom-1/",
  "https://www.w3.org/TR/cssom-view-1/",
  "https://www.w3.org/TR/device-memory-1/",
  "https://www.w3.org/TR/DOM-Parsing/",
  "https://www.w3.org/TR/encoding/",
  {
    "url": "https://www.w3.org/TR/encrypted-media/",
    "nightly": {
      "sourcePath": "encrypted-media-respec.html"
    }
  },
  {
    "url": "https://www.w3.org/TR/fetch-metadata/",
    "shortTitle": "Fetch Metadata"
  },
  "https://www.w3.org/TR/FileAPI/",
  "https://www.w3.org/TR/fill-stroke-3/",
  "https://www.w3.org/TR/filter-effects-1/",
  "https://www.w3.org/TR/gamepad/",
  "https://www.w3.org/TR/generic-sensor/",
  "https://www.w3.org/TR/geolocation-API/",
  "https://www.w3.org/TR/geolocation-sensor/",
  "https://www.w3.org/TR/geometry-1/",
  "https://www.w3.org/TR/graphics-aam-1.0/",
  "https://www.w3.org/TR/graphics-aria-1.0/",
  "https://www.w3.org/TR/gyroscope/",
  "https://www.w3.org/TR/hr-time-3/",
  "https://www.w3.org/TR/html-aam-1.0/",
  "https://www.w3.org/TR/html-aria/",
  "https://www.w3.org/TR/html-media-capture/",
  "https://www.w3.org/TR/image-capture/",
  "https://www.w3.org/TR/image-resource/",
  {
    "url": "https://www.w3.org/TR/IndexedDB-2/",
    "shortTitle": "Indexed DB 2.0"
  },
  "https://www.w3.org/TR/input-events-2/",
  "https://www.w3.org/TR/intersection-observer/",
  "https://www.w3.org/TR/longtasks-1/",
  "https://www.w3.org/TR/magnetometer/",
  "https://www.w3.org/TR/media-capabilities/",
  {
    "url": "https://www.w3.org/TR/media-source/",
    "nightly": {
      "sourcePath": "media-source-respec.html"
    }
  },
  "https://www.w3.org/TR/mediacapture-depth/",
  "https://www.w3.org/TR/mediacapture-fromelement/",
  "https://www.w3.org/TR/mediacapture-streams/",
  "https://www.w3.org/TR/mediaqueries-4/",
  "https://www.w3.org/TR/mediaqueries-5/ delta",
  "https://www.w3.org/TR/mediasession/",
  {
    "url": "https://www.w3.org/TR/mediastream-recording/",
    "nightly": {
      "sourcePath": "MediaRecorder.bs"
    }
  },
  "https://www.w3.org/TR/mixed-content/",
  "https://www.w3.org/TR/motion-1/",
  "https://www.w3.org/TR/mst-content-hint/",
  "https://www.w3.org/TR/navigation-timing-2/",
  "https://www.w3.org/TR/network-error-logging-1/",
  "https://www.w3.org/TR/orientation-event/",
  "https://www.w3.org/TR/orientation-sensor/",
  "https://www.w3.org/TR/page-visibility-2/",
  {
    "url": "https://www.w3.org/TR/paint-timing/",
    "nightly": {
      "sourcePath": "painttiming.bs"
    }
  },
  "https://www.w3.org/TR/payment-handler/",
  {
    "url": "https://www.w3.org/TR/payment-method-basic-card/",
    "shortTitle": "Basic Card"
  },
  "https://www.w3.org/TR/payment-method-id/",
  "https://www.w3.org/TR/payment-method-manifest/",
  "https://www.w3.org/TR/payment-request/",
  "https://www.w3.org/TR/performance-timeline-2/",
  "https://www.w3.org/TR/permissions-policy-1/",
  "https://www.w3.org/TR/permissions/",
  "https://www.w3.org/TR/picture-in-picture/",
  "https://www.w3.org/TR/pointerevents3/",
  "https://www.w3.org/TR/pointerlock-2/",
  "https://www.w3.org/TR/preload/",
  "https://www.w3.org/TR/presentation-api/",
  "https://www.w3.org/TR/proximity/",
  "https://www.w3.org/TR/push-api/",
  "https://www.w3.org/TR/referrer-policy/",
  "https://www.w3.org/TR/remote-playback/",
  "https://www.w3.org/TR/reporting-1/",
  "https://www.w3.org/TR/requestidlecallback/",
  "https://www.w3.org/TR/resize-observer-1/",
  "https://www.w3.org/TR/resource-hints/",
  "https://www.w3.org/TR/resource-timing-2/",
  "https://www.w3.org/TR/screen-capture/",
  "https://www.w3.org/TR/screen-orientation/",
  "https://www.w3.org/TR/screen-wake-lock/",
  "https://www.w3.org/TR/secure-contexts/",
  "https://www.w3.org/TR/selection-api/",
  "https://www.w3.org/TR/selectors-4/",
  "https://www.w3.org/TR/selectors-nonelement-1/",
  "https://www.w3.org/TR/server-timing/",
  {
    "url": "https://www.w3.org/TR/service-workers-1/",
    "nightly": {
      "url": "https://w3c.github.io/ServiceWorker/"
    }
  },
  {
    "url": "https://www.w3.org/TR/SRI/",
    "shortTitle": "SRI"
  },
  "https://www.w3.org/TR/svg-aam-1.0/",
  "https://www.w3.org/TR/svg-integration/",
  "https://www.w3.org/TR/svg-markers/",
  "https://www.w3.org/TR/svg-paths/",
  "https://www.w3.org/TR/svg-strokes/",
  "https://www.w3.org/TR/SVG2/ multipage",
  "https://www.w3.org/TR/timing-entrytypes-registry/",
  "https://www.w3.org/TR/touch-events/",
<<<<<<< HEAD
  "https://www.w3.org/TR/uievents-code/",
  "https://www.w3.org/TR/uievents-key/",
=======
  "https://www.w3.org/TR/trace-context-1/",
  {
    "url": "https://www.w3.org/TR/uievents-code/",
    "nightly": {
      "sourcePath": "index-source.txt"
    }
  },
  {
    "url": "https://www.w3.org/TR/uievents-key/",
    "nightly": {
      "sourcePath": "index-source.txt"
    }
  },
>>>>>>> ead77707
  "https://www.w3.org/TR/uievents/",
  "https://www.w3.org/TR/upgrade-insecure-requests/",
  "https://www.w3.org/TR/user-timing-2/",
  "https://www.w3.org/TR/user-timing-3/",
  "https://www.w3.org/TR/vibration/",
  "https://www.w3.org/TR/wai-aria-1.2/",
  "https://www.w3.org/TR/wasm-core-1/",
  "https://www.w3.org/TR/wasm-js-api-1/",
  "https://www.w3.org/TR/wasm-web-api-1/",
  "https://www.w3.org/TR/web-animations-1/",
  "https://www.w3.org/TR/web-share/",
  "https://www.w3.org/TR/webaudio/",
  {
    "url": "https://www.w3.org/TR/webauthn-2/",
    "shortTitle": "Web Authentication"
  },
  "https://www.w3.org/TR/WebCryptoAPI/",
  "https://www.w3.org/TR/webdriver2/",
  "https://www.w3.org/TR/WebIDL-1/",
  "https://www.w3.org/TR/webmidi/",
  "https://www.w3.org/TR/webrtc-identity/",
  "https://www.w3.org/TR/webrtc-priority/",
  {
    "url": "https://www.w3.org/TR/webrtc-stats/",
    "shortTitle": "WebRTC Statistics"
  },
  "https://www.w3.org/TR/webrtc-svc/",
  {
    "url": "https://www.w3.org/TR/webrtc/",
    "shortTitle": "WebRTC 1.0"
  },
  "https://www.w3.org/TR/webvtt1/",
  "https://www.w3.org/TR/webxr-ar-module-1/",
  "https://www.w3.org/TR/webxr-gamepads-module-1/",
  "https://www.w3.org/TR/webxr-hand-input-1/",
  "https://www.w3.org/TR/webxr/",
  "https://www.w3.org/TR/webxrlayers-1/",
  {
    "url": "https://www.w3.org/TR/WOFF2/",
    "shortTitle": "WOFF 2.0",
    "nightly": {
      "sourcePath": "woff2/index.html"
    }
  },
  "https://xhr.spec.whatwg.org/"
]<|MERGE_RESOLUTION|>--- conflicted
+++ resolved
@@ -523,10 +523,6 @@
   "https://www.w3.org/TR/SVG2/ multipage",
   "https://www.w3.org/TR/timing-entrytypes-registry/",
   "https://www.w3.org/TR/touch-events/",
-<<<<<<< HEAD
-  "https://www.w3.org/TR/uievents-code/",
-  "https://www.w3.org/TR/uievents-key/",
-=======
   "https://www.w3.org/TR/trace-context-1/",
   {
     "url": "https://www.w3.org/TR/uievents-code/",
@@ -540,7 +536,6 @@
       "sourcePath": "index-source.txt"
     }
   },
->>>>>>> ead77707
   "https://www.w3.org/TR/uievents/",
   "https://www.w3.org/TR/upgrade-insecure-requests/",
   "https://www.w3.org/TR/user-timing-2/",
