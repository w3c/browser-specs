--- conflicted
+++ resolved
@@ -75,7 +75,6 @@
     "w3c/webappsec-uisecurity": {
       "comment": "no longer worked on"
     },
-<<<<<<< HEAD
     "w3c/dpub-aam": {
       "comment": "not targeting browsers but epub readers"
     },
@@ -93,10 +92,9 @@
     },
     "WICG/focus-visible": {
       "comment": "Integrated in CSS Selectors 4"
-=======
+    },
     "w3c/webrtc-provisional-stats": {
       "comment": "pre-landing spec for proposals - actual stats gets integrated into webrtc-stats"
->>>>>>> f720efe4
     }
   },
   "specs": {
