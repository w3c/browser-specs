--- conflicted
+++ resolved
@@ -39,10 +39,10 @@
     "comment": "no spec yet",
     "lastreviewed": "2020-06-11"
   },
-<<<<<<< HEAD
   "w3c/openscreenprotocol": {
     "comment": "At some point, the mapping between the API and the protocol could move to the API, but right now it is done in the protocol spec.",
-=======
+    "lastreviewed": "2020-06-16"
+  },
   "w3c/webrtc-extensions": {
     "comment": "a kitchen-sink delta spec for now - might lead to a new integrated webrtc NV spec",
     "lastreviewed": "2020-06-16"
@@ -65,7 +65,6 @@
   },
   "WICG/display-locking": {
     "comment": "Currently redirects to CSS spec, but with change expected in July 2020?",
->>>>>>> f720efe4
     "lastreviewed": "2020-06-16"
   }
 }
