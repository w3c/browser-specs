{
  "WICG/datacue": {
    "comment": "mostly TODOs",
    "lastreviewed": "2020-06-11"
  },
  "privacycg/storage-partitioning/": {
    "comment": "mostly TODOs",
    "lastreviewed": "2020-06-11"
  },
  "w3c/system-wake-lock": {
    "comment": "no spec yet",
    "lastreviewed": "2020-06-11"
  },
  "WICG/audio-focus": {
    "comment": "only an explainer",
    "lastreviewed": "2020-06-11"
  },
  "WICG/file-handling": {
    "comment": "only points to explainer",
    "lastreviewed": "2020-06-11"
  },
  "WICG/first-party-sets": {
    "comment": "no spec yet",
    "lastreviewed": "2020-06-11"
  },
  "WICG/indexed-db-observers": {
    "comment": "no spec yet (but 3 years old?)",
    "lastreviewed": "2020-06-11"
  },
  "WICG/media-latency-hint": {
    "comment": "empty spec",
    "lastreviewed": "2020-06-11"
  },
  "WICG/sw-launch": {
    "comment": "no spec yet",
    "lastreviewed": "2020-06-11"
  },
  "WICG/virtual-scroller": {
    "comment": "no spec yet",
    "lastreviewed": "2020-06-11"
  },
  "w3c/openscreenprotocol": {
    "comment": "At some point, the mapping between the API and the protocol could move to the API, but right now it is done in the protocol spec.",
    "lastreviewed": "2020-06-16"
  },
  "w3c/webrtc-extensions": {
    "comment": "a kitchen-sink delta spec for now - might lead to a new integrated webrtc NV spec",
    "lastreviewed": "2020-06-16"
  },
  "WICG/webmonetization": {
    "comment": "Early exploration phase; spec at https://webmonetization.org/specification.html",
    "lastreviewed": "2020-06-16"
  },
  "WICG/aom": {
    "comment": "Specs at https://wicg.github.io/aom/spec/computed-accessibility-tree.html https://wicg.github.io/aom/spec/virtual-accessibility-nodes.html https://wicg.github.io/aom/spec/input-events.html in their very early stage of definition",
    "lastreviewed": "2020-06-16"
  },
  "WICG/container-queries": {
    "comment": "Likely candidate for ignoring - see archival discussion at https://github.com/WICG/container-queries/issues/14",
    "lastreviewed": "2020-06-16"
  },
  "WICG/conversion-measurement-api": {
    "comment": "spec still full of TODOs",
    "lastreviewed": "2020-06-16"
  },
  "WICG/display-locking": {
    "comment": "Currently redirects to CSS spec, but with change expected in July 2020?",
    "lastreviewed": "2020-06-16"
  },
<<<<<<< HEAD
  "w3c/webappsec-suborigins": {
    "comment": "Seems dormant, but not clear signal to that effect",
    "lastreviewed": "2020-06-17"
  },
  "wicg/input-for-workers": {
    "comment": "no clear implementation plans?",
    "lastreviewed": "2020-06-17"
  },
  "wicg/purification": {
    "comment": "no clear implementation plans?",
=======
  "immersive-web/webxr-test-api": {
    "comment": "Exposes IDL not expected to be used in a regular browsing context; might still be OK to include once we get clarity out of https://github.com/w3c/webdriver/issues/1534",
>>>>>>> e1fa0812
    "lastreviewed": "2020-06-17"
  }
}
<|MERGE_RESOLUTION|>--- conflicted
+++ resolved
@@ -67,7 +67,6 @@
     "comment": "Currently redirects to CSS spec, but with change expected in July 2020?",
     "lastreviewed": "2020-06-16"
   },
-<<<<<<< HEAD
   "w3c/webappsec-suborigins": {
     "comment": "Seems dormant, but not clear signal to that effect",
     "lastreviewed": "2020-06-17"
@@ -78,10 +77,10 @@
   },
   "wicg/purification": {
     "comment": "no clear implementation plans?",
-=======
+    "lastreviewed": "2020-06-17"
+  },
   "immersive-web/webxr-test-api": {
     "comment": "Exposes IDL not expected to be used in a regular browsing context; might still be OK to include once we get clarity out of https://github.com/w3c/webdriver/issues/1534",
->>>>>>> e1fa0812
     "lastreviewed": "2020-06-17"
   }
 }
