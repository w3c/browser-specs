{
  "repos": {
    "privacycg/CHIPS": {
      "comment": "no spec yet, part of Privacy Sandbox, positive signal from Mozilla in https://github.com/mozilla/standards-positions/issues/678#issuecomment-1241916316",
      "lastreviewed": "2024-09-01"
    },
    "privacycg/storage-partitioning": {
      "comment": "mostly TODOs",
      "lastreviewed": "2024-09-01"
    },
    "w3c/system-wake-lock": {
      "comment": "no spec yet",
      "lastreviewed": "2024-09-01"
    },
    "WICG/controlled-frame": {
      "comment": "only available in developer trial in Chrome at the moment; limited to Isolated Web Apps",
      "lastreviewed": "2024-09-01"
    },
    "WICG/file-handling": {
      "comment": "only points to explainer",
      "lastreviewed": "2024-09-01"
    },
    "WICG/indexed-db-observers": {
      "comment": "no spec yet (but 3 years old?)",
      "lastreviewed": "2024-09-01"
    },
    "WICG/media-latency-hint": {
      "comment": "empty spec",
      "lastreviewed": "2024-09-01"
    },
    "w3c/webrtc-extensions": {
      "comment": "a kitchen-sink delta spec for now - might lead to a new integrated webrtc NV spec",
      "lastreviewed": "2024-09-01"
    },
    "w3c/mediacapture-extensions": {
      "comment": "unofficial draft",
      "lastreviewed": "2024-09-01"
    },
    "WICG/webmonetization": {
      "comment": "Early exploration phase; spec at https://webmonetization.org/specification/",
      "lastreviewed": "2024-09-01"
    },
    "WICG/aom": {
      "comment": "Specs at https://wicg.github.io/aom/spec/computed-accessibility-tree.html https://wicg.github.io/aom/spec/virtual-accessibility-nodes.html https://wicg.github.io/aom/spec/input-events.html in their very early stage of definition",
      "lastreviewed": "2024-09-01"
    },
    "WICG/container-queries": {
      "comment": "Likely candidate for ignoring - see archival discussion at https://github.com/WICG/container-queries/issues/14",
      "lastreviewed": "2024-09-01"
    },
    "w3c/webappsec-suborigins": {
      "comment": "Seems dormant, but not clear signal to that effect",
      "lastreviewed": "2024-09-01"
    },
    "WICG/input-for-workers": {
      "comment": "no clear implementation plans?",
      "lastreviewed": "2024-09-01"
    },
    "immersive-web/webxr-test-api": {
      "comment": "Exposes IDL not expected to be used in a regular browsing context; might still be OK to include once we get clarity out of https://github.com/heycam/webidl/issues/896",
      "lastreviewed": "2024-09-01"
    },
    "privacycg/first-party-sets": {
      "comment": "Not a spec yet",
      "lastreviewed": "2024-09-01"
    },
    "w3c/merchantbg": {
      "comment": "Not a spec, unclear future of the repo",
      "lastreviewed": "2024-09-01"
    },
    "WICG/accessible-loading-and-searching-of-content": {
      "lastreviewed": "2024-09-01",
      "comment": "no published content yet"
    },
    "WICG/beforeinstallprompt": {
      "lastreviewed": "2024-09-01",
      "comment": "no published content yet"
    },
    "WICG/canvas-color-space": {
      "lastreviewed": "2024-09-01",
      "comment": "no published content yet"
    },
    "WICG/display-override": {
      "lastreviewed": "2024-09-01",
      "comment": "no published content yet"
    },
    "WICG/image-output": {
      "lastreviewed": "2024-09-01",
      "comment": "no published content yet"
    },
    "WICG/lang-client-hint": {
      "lastreviewed": "2024-09-01",
      "comment": "no published content yet"
    },
    "WICG/main-thread-scheduling": {
      "lastreviewed": "2024-09-01",
      "comment": "no published content yet"
    },
    "WICG/origin-isolation": {
      "lastreviewed": "2024-09-01",
      "comment": "no published content yet"
    },
    "WICG/pwa-url-handler": {
      "lastreviewed": "2024-09-01",
      "comment": "no published content yet"
    },
    "WICG/raw-clipboard-access": {
      "lastreviewed": "2024-09-01",
      "comment": "no published content yet"
    },
    "WICG/request-post-animation-frame": {
      "lastreviewed": "2024-09-01",
      "comment": "no published content yet"
    },
    "WICG/sparrow": {
      "lastreviewed": "2024-09-01",
      "comment": "no published content yet"
    },
    "WICG/video-editing": {
      "lastreviewed": "2024-09-01",
      "comment": "no published content yet"
    },
    "WICG/web_audio_playout": {
      "lastreviewed": "2024-09-01",
      "comment": "early proposal, https://chromestatus.com/feature/5172818344148992 says no active development"
    },
    "immersive-web/computer-vision": {
      "lastreviewed": "2024-09-01",
      "comment": "no published content yet"
    },
    "immersive-web/geo-alignment": {
      "lastreviewed": "2024-09-01",
      "comment": "no published content yet"
    },
    "immersive-web/navigation": {
      "lastreviewed": "2024-09-01",
      "comment": "no published content yet"
    },
    "immersive-web/performance-improvements": {
      "lastreviewed": "2024-09-01",
      "comment": "no published content yet"
    },
    "immersive-web/spatial-favicons": {
      "lastreviewed": "2024-09-01",
      "comment": "no published content yet"
    },
    "privacycg/is-logged-in": {
      "lastreviewed": "2024-09-01",
      "comment": "no published content yet"
    },
    "privacycg/js-membranes": {
      "lastreviewed": "2024-09-01",
      "comment": "no published content yet"
    },
    "WICG/canvas-formatted-text": {
      "lastreviewed": "2024-09-01",
      "comment": "no published content yet"
    },
    "immersive-web/detached-elements": {
      "lastreviewed": "2024-09-01",
      "comment": "no published content yet"
    },
    "immersive-web/occlusion": {
      "lastreviewed": "2024-09-01",
      "comment": "no published content yet"
    },
    "immersive-web/marker-tracking": {
      "lastreviewed": "2024-09-01",
      "comment": "marked as unstable API"
    },
    "immersive-web/WebXR-WebGPU-Binding": {
      "lastreviewed": "2024-09-01",
      "comment": "no published content yet"
    },
    "WebAudio/web-audio-api-v2": {
      "lastreviewed": "2024-09-01",
      "comment": "no spec yet"
    },
    "WICG/resource-bundles": {
      "lastreviewed": "2024-09-01",
      "comment": "no published content yet"
    },
    "WICG/privacy-preserving-ads": {
      "lastreviewed": "2024-09-01",
      "comment": "no published content yet"
    },
    "WICG/lock-screen": {
      "lastreviewed": "2024-09-01",
      "comment": "no published content yet"
    },
    "WICG/storage-foundation-api-explainer": {
      "lastreviewed": "2024-09-01",
      "comment": "no published content yet"
    },
    "WICG/shared-element-transitions": {
      "lastreviewed": "2024-09-01",
      "comment": "no published content yet"
    },
    "WICG/CHIPS": {
      "lastreviewed": "2024-09-01",
      "comment": "no published content yet, ongoing IETF draft at https://datatracker.ietf.org/doc/html/draft-cutler-httpbis-partitioned-cookies"
    },
    "privacycg/ad-topic-hints": {
      "lastreviewed": "2024-09-01",
      "comment": "no published content yet"
    },
    "WICG/color-api": {
      "lastreviewed": "2024-09-01",
      "comment": "early exploration phase; no clear implementation plan yet"
    },
    "WICG/bundle-preloading": {
      "lastreviewed": "2024-09-01",
      "comment": "no published content yet"
    },
    "immersive-web/capture": {
      "lastreviewed": "2024-09-01",
      "comment": "Empty spec"
    },
    "WICG/multicapture": {
      "lastreviewed": "2024-09-01",
      "comment": "early exploration phase; no intent to prototype and no clear implementation plan yet"
    },
    "tc39/proposal-regexp-set-notation": {
      "lastreviewed": "2024-09-01",
      "comment": "no published content yet, actual content in a Google Doc"
    },
    "tc39/proposal-regexp-v-flag": {
      "lastreviewed": "2024-09-01",
      "comment": "no published content yet, actual content in a Readme"
    },
    "tc39/proposal-duplicate-named-capturing-groups": {
      "lastreviewed": "2024-09-01",
      "comment": "no published content yet, actual content in PR https://github.com/tc39/ecma262/pull/2721"
    },
    "tc39/proposal-decorator-metadata": {
      "lastreviewed": "2024-09-01",
      "comment": "template spec, no actual content yet"
    },
    "WICG/origin-policy": {
      "lastreviewed": "2024-09-01",
      "comment": "proposal put on hold"
    },
    "WICG/ab-worker-prototype": {
      "lastreviewed": "2024-09-01",
      "comment": "no published content yet"
    },
    "WICG/unload-beacon": {
      "lastreviewed": "2024-09-01",
      "comment": "spec marked as unofficial draft"
    },
    "WICG/mobile-document-request-api": {
      "lastreviewed": "2024-09-01",
      "comment": "no published content yet"
    },
    "WICG/screen-brightness": {
      "lastreviewed": "2024-09-01",
      "comment": "no published content yet"
    },
    "w3c/rch-rdc": {
      "lastreviewed": "2024-09-01",
      "comment": "empty spec for now"
    },
    "w3c/rch-rdh": {
      "lastreviewed": "2024-09-01",
      "comment": "empty spec for now"
    },
    "WICG/pending-beacon": {
      "lastreviewed": "2024-09-01",
      "comment": "Origin trial in Chrome but spec still flagged as unofficial proposal draft"
    },
    "WICG/view-transitions": {
      "lastreviewed": "2024-09-01",
      "comment": "no published content yet"
    },
    "immersive-web/front-facing-camera": {
      "lastreviewed": "2024-09-01",
      "comment": "no published content yet"
    },
    "WICG/capture-all-screens": {
      "lastreviewed": "2024-09-01",
      "comment": "Not for general browsers, only exposed in Chromium  behind the MultiScreenCaptureAllowedForUrls enterprise policy with an allowlist of origins."
    },
    "w3c/audio-focus": {
      "lastreviewed": "2024-09-01",
      "comment": "no published content yet"
    },
    "WICG/compression-dictionary-transport": {
      "lastreviewed": "2024-09-01",
      "comment": "no published content yet"
    },
    "WICG/bfcache-not-restored-reason": {
      "lastreviewed": "2024-09-01",
      "comment": "no published content yet"
    },
    "WICG/identity-credential": {
      "lastreviewed": "2024-09-01",
      "comment": "no published content yet"
    },
    "WICG/service-worker-static-routing-api": {
      "lastreviewed": "2024-09-01",
      "comment": "no published content yet"
    },
    "WICG/accessible-notifications": {
      "lastreviewed": "2024-09-01",
      "comment": "no published content yet"
    },
    "immersive-web/webxr-accessibility": {
      "lastreviewed": "2024-09-01",
      "comment": "no published content yet"
    },
    "WICG/dbsc": {
      "lastreviewed": "2024-09-01",
      "comment": "In development in Chromium but no entry in Chromestatus"
    },
    "WICG/PEPC": {
      "lastreviewed": "2024-09-01",
      "comment": "no published content yet"
    },
    "WICG/coop-restrict-properties": {
      "lastreviewed": "2024-09-01",
      "comment": "no published content yet"
    },
    "screen-share/capture-all-screens": {
      "lastreviewed": "2024-09-01",
      "comment": "still early exploration phase; no clear implementation plan yet"
    },
    "w3c/p2p-webtransport": {
      "lastreviewed": "2024-09-01",
      "comment": "client to server should be overtaken by WebTransport, status of p2p unclear, see https://github.com/w3c/p2p-webtransport/issues/140"
    },
    "w3c/webrtc-rtptransport": {
      "lastreviewed": "2024-09-01",
      "comment": "early draft, sections are mostly empty for now"
    },
    "WICG/web-printing": {
      "lastreviewed": "2024-09-01",
      "comment": "no published content yet"
    },
    "WICG/local-peer-to-peer": {
      "lastreviewed": "2024-09-01",
      "comment": "early exploration phase; no clear implementation plan yet"
    },
    "WICG/pointer-event-extensions": {
      "lastreviewed": "2024-09-01",
      "comment": "no published content yet"
    },
    "immersive-web/body-tracking": {
      "lastreviewed": "2024-09-01",
      "comment": "no published content yet"
    },
    "privacycg/storage-access-headers": {
      "comment": "spec is empty",
      "lastreviewed": "2024-09-09"
    }
  },
  "specs": {
    "https://svgwg.org/specs/animation-elements/animation-elements.html": {
      "comment": "Still lots of todo",
      "lastreviewed": "2024-09-01"
    },
    "https://drafts.csswg.org/css-2024/": {
      "comment": "Not yet published and spec would take over as current spec in the series if it was added right away",
      "lastreviewed": "2024-09-01"
    },
    "https://drafts.csswg.org/css-block-3/": {
      "comment": "Placholder for an eventual CSS Block Layout Level 3 Module",
      "lastreviewed": "2024-09-01"
    },
    "https://drafts.csswg.org/css-contain-4/": {
      "comment": "No spec yet",
      "lastreviewed": "2024-09-01"
    },
    "https://drafts.csswg.org/css-floats-3/": {
      "comment": "No spec yet",
      "lastreviewed": "2024-09-01"
    },
    "https://drafts.csswg.org/css-page-template-1/": {
      "comment": "Marked as not ready for implementation",
      "lastreviewed": "2024-09-01"
    },
    "https://drafts.csswg.org/web-animations-css-integration/": {
      "comment": "Seems dormant",
      "lastreviewed": "2024-09-01"
    },
    "https://drafts.css-houdini.org/box-tree-api/": {
      "comment": "Marked as collection of ideas, no clear implementation plans yet",
      "lastreviewed": "2024-09-01"
    },
    "https://svgwg.org/specs/markers/": {
      "comment": "incomplete draft not being maintained, should be classified only as rough proposal per https://github.com/w3c/svgwg/issues/824#issuecomment-790946863",
      "lastreviewed": "2024-09-01"
    },
    "https://www.w3.org/TR/svg-markers/": {
      "comment": "incomplete draft not being maintained, should be classified only as rough proposal per https://github.com/w3c/svgwg/issues/824#issuecomment-790946863",
      "lastreviewed": "2024-09-01"
    },
    "https://svgwg.org/specs/paths/": {
      "comment": "incomplete draft not being maintained, should be classified only as rough proposal per https://github.com/w3c/svgwg/issues/824#issuecomment-790946863",
      "lastreviewed": "2024-09-01"
    },
    "https://www.w3.org/TR/svg-paths/": {
      "comment": "incomplete draft not being maintained, should be classified only as rough proposal per https://github.com/w3c/svgwg/issues/824#issuecomment-790946863",
      "lastreviewed": "2024-09-01"
    },
    "https://w3c.github.io/PFE/RangeRequest.html": {
      "comment": "being split-off from main spec https://github.com/w3c/PFE/pull/9/files; stub",
      "lastreviewed": "2024-09-01"
    },
    "https://dev.w3.org/html5/html-sourcing-inband-tracks/": {
      "lastreviewed": "2024-09-01",
      "comment": "no longer worked on and implementation status is unclear"
    },
<<<<<<< HEAD
    "https://wicg.github.io/document-isolation-policy/": {
      "comment": "Chrome status entry https://chromestatus.com/feature/5141940204208128 says no active development and no known standard positions yet",
=======
    "https://w3c-fedid.github.io/login-status/": {
      "comment": "FedCM still contains the Login Status API as sub-section for now (and TR link actually targets it, which will likely confuse tooling)",
>>>>>>> 475687d4
      "lastreviewed": "2024-10-04"
    }
  }
}<|MERGE_RESOLUTION|>--- conflicted
+++ resolved
@@ -410,13 +410,12 @@
       "lastreviewed": "2024-09-01",
       "comment": "no longer worked on and implementation status is unclear"
     },
-<<<<<<< HEAD
     "https://wicg.github.io/document-isolation-policy/": {
       "comment": "Chrome status entry https://chromestatus.com/feature/5141940204208128 says no active development and no known standard positions yet",
-=======
+      "lastreviewed": "2024-10-04"
+    },
     "https://w3c-fedid.github.io/login-status/": {
       "comment": "FedCM still contains the Login Status API as sub-section for now (and TR link actually targets it, which will likely confuse tooling)",
->>>>>>> 475687d4
       "lastreviewed": "2024-10-04"
     }
   }
