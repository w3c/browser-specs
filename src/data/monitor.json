{
  "repos": {
    "privacycg/CHIPS": {
      "comment": "no spec yet, part of Privacy Sandbox, positive signal from Mozilla in https://github.com/mozilla/standards-positions/issues/678#issuecomment-1241916316",
      "lastreviewed": "2024-01-01"
    },
    "privacycg/storage-partitioning": {
      "comment": "mostly TODOs",
      "lastreviewed": "2024-01-01"
    },
    "w3c/system-wake-lock": {
      "comment": "no spec yet",
      "lastreviewed": "2024-01-01"
    },
    "WICG/controlled-frame": {
      "comment": "early draft",
      "lastreviewed": "2024-01-01"
    },
    "WICG/file-handling": {
      "comment": "only points to explainer",
      "lastreviewed": "2024-01-01"
    },
    "WICG/indexed-db-observers": {
      "comment": "no spec yet (but 3 years old?)",
      "lastreviewed": "2024-01-01"
    },
    "WICG/media-latency-hint": {
      "comment": "empty spec",
      "lastreviewed": "2024-01-01"
    },
    "w3c/webrtc-extensions": {
      "comment": "a kitchen-sink delta spec for now - might lead to a new integrated webrtc NV spec",
      "lastreviewed": "2024-01-01"
    },
    "w3c/mediacapture-extensions": {
      "comment": "unofficial draft",
      "lastreviewed": "2024-01-01"
    },
    "WICG/webmonetization": {
      "comment": "Early exploration phase; spec at https://webmonetization.org/specification/",
      "lastreviewed": "2024-01-01"
    },
    "WICG/aom": {
      "comment": "Specs at https://wicg.github.io/aom/spec/computed-accessibility-tree.html https://wicg.github.io/aom/spec/virtual-accessibility-nodes.html https://wicg.github.io/aom/spec/input-events.html in their very early stage of definition",
      "lastreviewed": "2024-01-01"
    },
    "WICG/container-queries": {
      "comment": "Likely candidate for ignoring - see archival discussion at https://github.com/WICG/container-queries/issues/14",
      "lastreviewed": "2024-01-01"
    },
    "w3c/webappsec-suborigins": {
      "comment": "Seems dormant, but not clear signal to that effect",
      "lastreviewed": "2024-01-01"
    },
    "WICG/input-for-workers": {
      "comment": "no clear implementation plans?",
      "lastreviewed": "2024-01-01"
    },
    "immersive-web/webxr-test-api": {
      "comment": "Exposes IDL not expected to be used in a regular browsing context; might still be OK to include once we get clarity out of https://github.com/heycam/webidl/issues/896",
      "lastreviewed": "2024-01-01"
    },
    "privacycg/first-party-sets": {
      "comment": "Not a spec yet",
      "lastreviewed": "2024-01-01"
    },
    "w3c/merchantbg": {
      "comment": "Not a spec, unclear future of the repo",
      "lastreviewed": "2024-01-01"
    },
    "WICG/accessible-loading-and-searching-of-content": {
      "lastreviewed": "2024-01-01",
      "comment": "no published content yet"
    },
    "WICG/beforeinstallprompt": {
      "lastreviewed": "2024-01-01",
      "comment": "no published content yet"
    },
    "WICG/canvas-color-space": {
      "lastreviewed": "2024-01-01",
      "comment": "no published content yet"
    },
    "WICG/display-override": {
      "lastreviewed": "2024-01-01",
      "comment": "no published content yet"
    },
    "WICG/image-output": {
      "lastreviewed": "2024-01-01",
      "comment": "no published content yet"
    },
    "WICG/lang-client-hint": {
      "lastreviewed": "2024-01-01",
      "comment": "no published content yet"
    },
    "WICG/main-thread-scheduling": {
      "lastreviewed": "2024-01-01",
      "comment": "no published content yet"
    },
    "WICG/origin-isolation": {
      "lastreviewed": "2024-01-01",
      "comment": "no published content yet"
    },
    "WICG/pwa-url-handler": {
      "lastreviewed": "2024-01-01",
      "comment": "no published content yet"
    },
    "WICG/raw-clipboard-access": {
      "lastreviewed": "2024-01-01",
      "comment": "no published content yet"
    },
    "WICG/request-post-animation-frame": {
      "lastreviewed": "2024-01-01",
      "comment": "no published content yet"
    },
    "WICG/sparrow": {
      "lastreviewed": "2024-01-01",
      "comment": "no published content yet"
    },
    "WICG/video-editing": {
      "lastreviewed": "2024-01-01",
      "comment": "no published content yet"
    },
    "immersive-web/computer-vision": {
      "lastreviewed": "2024-01-01",
      "comment": "no published content yet"
    },
    "immersive-web/geo-alignment": {
      "lastreviewed": "2024-01-01",
      "comment": "no published content yet"
    },
    "immersive-web/navigation": {
      "lastreviewed": "2024-01-01",
      "comment": "no published content yet"
    },
    "immersive-web/performance-improvements": {
      "lastreviewed": "2024-01-01",
      "comment": "no published content yet"
    },
    "immersive-web/real-world-geometry": {
      "lastreviewed": "2024-01-01",
      "comment": "no published content yet"
    },
    "immersive-web/spatial-favicons": {
      "lastreviewed": "2024-01-01",
      "comment": "no published content yet"
    },
    "privacycg/is-logged-in": {
      "lastreviewed": "2024-01-01",
      "comment": "no published content yet"
    },
    "privacycg/js-membranes": {
      "lastreviewed": "2024-01-01",
      "comment": "no published content yet"
    },
    "WICG/canvas-formatted-text": {
      "lastreviewed": "2024-01-01",
      "comment": "no published content yet"
    },
    "immersive-web/detached-elements": {
      "lastreviewed": "2024-01-01",
      "comment": "no published content yet"
    },
    "immersive-web/occlusion": {
      "lastreviewed": "2024-01-01",
      "comment": "no published content yet"
    },
    "WICG/handwriting-recognition": {
      "lastreviewed": "2024-01-01",
      "comment": "Original trial in Chromium but no intent to implement announced yet"
    },
    "immersive-web/marker-tracking": {
      "lastreviewed": "2024-01-01",
      "comment": "marked as unstable API"
    },
    "WICG/WebApiDevice": {
      "lastreviewed": "2024-01-01",
      "comment": "no published content yet, but likely soon at https://wicg.github.io/WebApiDevice/device_attributes from https://github.com/WICG/WebApiDevice/blob/main/device_attributes/index.bs "
    },
    "immersive-web/WebXR-WebGPU-Binding": {
      "lastreviewed": "2024-01-01",
      "comment": "no published content yet"
    },
    "WebAudio/web-audio-api-v2": {
      "lastreviewed": "2024-01-01",
      "comment": "no spec yet"
    },
    "WICG/resource-bundles": {
      "lastreviewed": "2024-01-01",
      "comment": "no published content yet"
    },
    "WICG/privacy-preserving-ads": {
      "lastreviewed": "2024-01-01",
      "comment": "no published content yet"
    },
    "WICG/lock-screen": {
      "lastreviewed": "2024-01-01",
      "comment": "no published content yet"
    },
    "WICG/storage-foundation-api-explainer": {
      "lastreviewed": "2024-01-01",
      "comment": "no published content yet"
    },
    "WICG/shared-element-transitions": {
      "lastreviewed": "2024-01-01",
      "comment": "no published content yet"
    },
    "WICG/CHIPS": {
      "lastreviewed": "2024-01-01",
      "comment": "no published content yet, ongoing IETF draft at https://datatracker.ietf.org/doc/html/draft-cutler-httpbis-partitioned-cookies"
    },
    "privacycg/ad-topic-hints": {
      "lastreviewed": "2024-01-01",
      "comment": "no published content yet"
    },
    "WICG/color-api": {
      "lastreviewed": "2024-01-01",
      "comment": "early exploration phase; no clear implementation plan yet"
    },
    "WICG/bundle-preloading": {
      "lastreviewed": "2024-01-01",
      "comment": "no published content yet"
    },
    "immersive-web/capture": {
      "lastreviewed": "2024-01-01",
      "comment": "Empty spec"
    },
    "WICG/multicapture": {
      "lastreviewed": "2024-01-01",
      "comment": "early exploration phase; no intent to prototype and no clear implementation plan yet"
    },
    "tc39/proposal-regexp-set-notation": {
      "lastreviewed": "2024-01-01",
      "comment": "no published content yet, actual content in a Google Doc"
    },
    "tc39/proposal-regexp-v-flag": {
      "lastreviewed": "2024-01-01",
      "comment": "no published content yet, actual content in a Readme"
    },
    "tc39/proposal-duplicate-named-capturing-groups": {
      "lastreviewed": "2024-01-01",
      "comment": "no published content yet, actual content in PR https://github.com/tc39/ecma262/pull/2721"
    },
    "tc39/proposal-decorator-metadata": {
      "lastreviewed": "2024-01-01",
      "comment": "template spec, no actual content yet"
    },
    "WICG/origin-policy": {
      "lastreviewed": "2024-01-01",
      "comment": "proposal put on hold"
    },
    "WICG/ab-worker-prototype": {
      "lastreviewed": "2024-01-01",
      "comment": "no published content yet"
    },
    "WICG/unload-beacon": {
      "lastreviewed": "2024-01-01",
      "comment": "spec marked as unofficial draft"
    },
    "WICG/isolated-web-apps": {
      "lastreviewed": "2024-01-01",
      "comment": "no published content yet"
    },
    "WICG/mobile-document-request-api": {
      "lastreviewed": "2024-01-01",
      "comment": "no published content yet"
    },
    "WICG/screen-brightness": {
      "lastreviewed": "2024-01-01",
      "comment": "no published content yet"
    },
    "w3c/rch-rdc": {
      "lastreviewed": "2024-01-01",
      "comment": "empty spec for now"
    },
    "w3c/rch-rdh": {
      "lastreviewed": "2024-01-01",
      "comment": "empty spec for now"
    },
    "WICG/pending-beacon": {
      "lastreviewed": "2024-01-01",
      "comment": "Origin trial in Chrome but spec still flagged as unofficial proposal draft"
    },
    "WICG/view-transitions": {
      "lastreviewed": "2024-01-01",
      "comment": "no published content yet"
    },
    "immersive-web/front-facing-camera": {
      "lastreviewed": "2024-01-01",
      "comment": "no published content yet"
    },
    "WICG/capture-all-screens": {
      "lastreviewed": "2024-01-01",
      "comment": "no published content yet"
    },
    "w3c/audio-focus": {
      "lastreviewed": "2024-01-01",
      "comment": "no published content yet"
    },
    "WICG/compression-dictionary-transport": {
      "lastreviewed": "2024-01-01",
      "comment": "no published content yet"
    },
    "WICG/bfcache-not-restored-reason": {
      "lastreviewed": "2024-01-01",
      "comment": "no published content yet"
    },
    "WICG/identity-credential": {
      "lastreviewed": "2024-01-01",
      "comment": "no published content yet"
    },
    "WICG/service-worker-static-routing-api": {
      "lastreviewed": "2024-01-01",
      "comment": "no published content yet"
    },
    "WICG/accessible-notifications": {
      "lastreviewed": "2024-01-01",
      "comment": "no published content yet"
    },
    "WICG/observable": {
      "lastreviewed": "2024-01-01",
      "comment": "early exploration phase but under active development and with intent to prototype in Chromium, see https://chromestatus.com/feature/5154593776599040"
    },
    "immersive-web/webxr-accessibility": {
      "lastreviewed": "2024-01-01",
      "comment": "no published content yet"
    },
    "WICG/dbsc": {
      "lastreviewed": "2024-01-01",
      "comment": "no published content yet"
    },
    "WICG/PEPC": {
      "lastreviewed": "2024-01-01",
      "comment": "no published content yet"
    },
    "WICG/coop-restrict-properties": {
      "lastreviewed": "2024-01-01",
      "comment": "no published content yet"
    },
    "patcg-individual-drafts/private-aggregation-api": {
      "lastreviewed": "2024-01-01",
      "comment": "proposal has not been adopted by the Private Advertising Technology Community Group"
    },
    "screen-share/capture-all-screens": {
      "lastreviewed": "2024-01-01",
      "comment": "still early exploration phase; no clear implementation plan yet"
    },
    "w3c/p2p-webtransport": {
      "lastreviewed": "2024-01-01",
      "comment": "client to server should be overtaken by WebTransport, status of p2p unclear, see https://github.com/w3c/p2p-webtransport/issues/140"
    },
    "w3c/webrtc-rtptransport": {
      "lastreviewed": "2024-01-01",
      "comment": "early draft, sections are mostly empty for now"
    },
    "WICG/web-printing": {
      "lastreviewed": "2024-01-01",
      "comment": "no published content yet"
    },
    "WICG/local-peer-to-peer": {
<<<<<<< HEAD
      "lastreviewed": "2024-01-01",
      "comment": "early exploration phase; no clear implementation plan yet"
=======
      "lastreviewed": "2023-11-13",
      "comment": "no published content yet"
    },
    "WICG/pointer-event-extensions": {
      "lastreviewed": "2024-01-15",
      "comment": "no published content yet"
>>>>>>> 0eae9b44
    }
  },
  "specs": {
    "https://svgwg.org/specs/animation-elements/animation-elements.html": {
      "comment": "Still lots of todo",
      "lastreviewed": "2024-01-01"
    },
    "https://drafts.csswg.org/css-2024/": {
      "comment": "Not yet published and spec would take over as current spec in the series if it was added right away",
      "lastreviewed": "2024-01-01"
    },
    "https://drafts.csswg.org/css-block-3/": {
      "comment": "Placholder for an eventual CSS Block Layout Level 3 Module",
      "lastreviewed": "2024-01-01"
    },
    "https://drafts.csswg.org/css-floats-3/": {
      "comment": "No spec yet",
      "lastreviewed": "2024-01-01"
    },
    "https://drafts.csswg.org/css-page-template-1/": {
      "comment": "Marked as not ready for implementation",
      "lastreviewed": "2024-01-01"
    },
    "https://drafts.csswg.org/web-animations-css-integration/": {
      "comment": "Seems dormant",
      "lastreviewed": "2024-01-01"
    },
    "https://drafts.css-houdini.org/box-tree-api/": {
      "comment": "Marked as collection of ideas, no clear implementation plans yet",
      "lastreviewed": "2024-01-01"
    },
    "https://svgwg.org/specs/markers/": {
      "comment": "incomplete draft not being maintained, should be classified only as rough proposal per https://github.com/w3c/svgwg/issues/824#issuecomment-790946863",
      "lastreviewed": "2024-01-01"
    },
    "https://www.w3.org/TR/svg-markers/": {
      "comment": "incomplete draft not being maintained, should be classified only as rough proposal per https://github.com/w3c/svgwg/issues/824#issuecomment-790946863",
      "lastreviewed": "2024-01-01"
    },
    "https://svgwg.org/specs/paths/": {
      "comment": "incomplete draft not being maintained, should be classified only as rough proposal per https://github.com/w3c/svgwg/issues/824#issuecomment-790946863",
      "lastreviewed": "2024-01-01"
    },
    "https://www.w3.org/TR/svg-paths/": {
      "comment": "incomplete draft not being maintained, should be classified only as rough proposal per https://github.com/w3c/svgwg/issues/824#issuecomment-790946863",
      "lastreviewed": "2024-01-01"
    },
    "https://w3c.github.io/PFE/RangeRequest.html": {
      "comment": "being split-off from main spec https://github.com/w3c/PFE/pull/9/files; stub",
      "lastreviewed": "2024-01-01"
    },
    "https://www.w3.org/TR/wasm-core-2/": {
      "lastreviewed": "2024-01-01",
      "comment": "Weirdly formatted multipage spec with sub-sub-pages that would likely confuse extraction logic"
    },
    "https://www.w3.org/TR/css-device-adapt-1/": {
      "lastreviewed": "2024-01-01",
      "comment": "spec should be retired in 2023, see https://github.com/w3c/browser-specs/issues/837, replaced by css-viewport"
    },
    "https://w3c.github.io/editing/docs/execCommand/": {
      "lastreviewed": "2024-01-01",
      "comment": "no longer worked on and not implemented consistently or fully by user agents"
    },
    "https://dev.w3.org/html5/html-sourcing-inband-tracks/": {
      "lastreviewed": "2024-01-01",
      "comment": "no longer worked on and implementation status is unclear"
    }
  }
}<|MERGE_RESOLUTION|>--- conflicted
+++ resolved
@@ -357,17 +357,12 @@
       "comment": "no published content yet"
     },
     "WICG/local-peer-to-peer": {
-<<<<<<< HEAD
       "lastreviewed": "2024-01-01",
       "comment": "early exploration phase; no clear implementation plan yet"
-=======
-      "lastreviewed": "2023-11-13",
-      "comment": "no published content yet"
     },
     "WICG/pointer-event-extensions": {
       "lastreviewed": "2024-01-15",
       "comment": "no published content yet"
->>>>>>> 0eae9b44
     }
   },
   "specs": {
