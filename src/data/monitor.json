--- conflicted
+++ resolved
@@ -208,13 +208,6 @@
       "lastreviewed": "2021-11-01",
       "comment": "no published content yet"
     },
-<<<<<<< HEAD
-=======
-    "WICG/manifest-incubations": {
-      "lastreviewed": "2021-11-01",
-      "comment": "Chromium-specific"
-    },
->>>>>>> 07368daa
     "immersive-web/marker-tracking": {
       "lastreviewed": "2021-11-01",
       "comment": "marked as unstable API"
