--- conflicted
+++ resolved
@@ -332,19 +332,11 @@
     },
     "https://drafts.csswg.org/css-fonts-5/": {
       "comment": "Marked as not ready for implementation",
-<<<<<<< HEAD
-      "lastreviewed": "2021-03-01"
-=======
-      "lastreviewed": "2021-02-15"
-    },
-    "https://immersive-web.github.io/lighting-estimation/": {
-      "comment": "Early proposal, no clear implementation plans",
-      "lastreviewed": "2021-01-01"
+      "lastreviewed": "2021-03-01"
     },
     "https://drafts.csswg.org/css-contain-3/": {
       "comment": "Marked as Exploratory Working Draft and empty for now",
       "lastreviewed": "2021-03-03"
->>>>>>> 25b36e88
     }
   }
 }