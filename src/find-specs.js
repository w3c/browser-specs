--- conflicted
+++ resolved
@@ -31,11 +31,8 @@
   "GPU for the Web Community Group"
 ];
 const cssMetaDir = ["shared", "indexes", "bin", ".github", "css-module", "css-module-bikeshed"];
-<<<<<<< HEAD
 const fxtfMetaDir = [".github", "shared"];
-=======
 const houdiniMetaDir = [".github", "images"];
->>>>>>> bba4666a
 
 function canonicalizeGhUrl(r) {
   const url = new URL(r.homepageUrl);
@@ -92,11 +89,8 @@
   const whatwgSpecs = await fetch("https://raw.githubusercontent.com/whatwg/sg/master/db.json").then(r => r.json())
         .then(d => d.workstreams.map(w => { return {...w.standards[0], id: w.id}; }));
   const cssSpecs = await fetch("https://api.github.com/repos/w3c/csswg-drafts/contents/").then(r => r.json()).then(data => data.filter(p => p.type === "dir" && !cssMetaDir.includes(p.path)).map(p => p.path));
-<<<<<<< HEAD
   const fxtfSpecs = await fetch("https://api.github.com/repos/w3c/fxtf-drafts/contents/").then(r => r.json()).then(data => data.filter(p => p.type === "dir" && !fxtfMetaDir.includes(p.path)).map(p => p.path));
-=======
   const houdiniSpecs = await fetch("https://api.github.com/repos/w3c/css-houdini-drafts/contents/").then(r => r.json()).then(data => data.filter(p => p.type === "dir" && !houdiniMetaDir.includes(p.path)).map(p => p.path));
->>>>>>> bba4666a
 
   const chromeFeatures = await fetch("https://www.chromestatus.com/features.json").then(r => r.json());
 
@@ -164,20 +158,16 @@
                                  .filter(hasUnknownSpec)
                                  .filter(hasRelevantSpec));
 
-<<<<<<< HEAD
   // Check for new FXTF specs
   candidates = candidates.concat(fxtfSpecs.map(s => { return {repo: "w3c/fxtf-drafts", spec: `https://drafts.fxtf.org/${s}/`};})
                                  .filter(hasUnknownSpec)
                                  .filter(hasRelevantSpec));
 
-=======
   // Check for new Houdini specs
   candidates = candidates.concat(houdiniSpecs.map(s => { return {repo: "w3c/css-houdini-drafts", spec: `https://drafts.css-houdini.org/${s}/`};})
                                  .filter(hasUnknownSpec)
                                  .filter(hasRelevantSpec));
 
-
->>>>>>> bba4666a
   // Add information from Chrome Feature status
   candidates = candidates.map(c => { return {...c, impl: { chrome: (chromeFeatures.find(f => f.standards.spec && f.standards.spec.startsWith(c.spec)) || {}).id}};});
 
