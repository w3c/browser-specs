'use strict';
const core = require('@actions/core');

const fetch = require("node-fetch");

const computeShortname = require("./compute-shortname");

const specs = require("../index.json");
const ignorable = require("./data/ignore.json");
const {repos: temporarilyIgnorableRepos, specs: temporarilyIgnorableSpecs} = require("./data/monitor.json");

const nonBrowserSpecWgs = [
  "Accessibility Guidelines Working Group",
  "Accessible Platform Architectures Working Group",
  "Automotive Working Group",
  "Dataset Exchange Working Group",
  "Decentralized Identifier Working Group",
  "Distributed Tracing Working Group",
  "Education and Outreach Working Group",
  "JSON-LD Working Group",
  "Publishing Working Group",
  "Verifiable Credentials Working Group",
  "Web of Things Working Group"
];
const watchedBrowserCgs = [
  "Web Platform Incubator Community Group",
  "Web Assembly Community Group",
  "Immersive Web Community Group",
  "Audio Community Group",
  "Privacy Community Group",
  "GPU for the Web Community Group"
];
const cssMetaDir = ["shared", "indexes", "bin", ".github", "css-module", "css-module-bikeshed"];
<<<<<<< HEAD
const svgMetaDir = ["template"];
=======
const fxtfMetaDir = [".github", "shared"];
const houdiniMetaDir = [".github", "images"];
>>>>>>> b1951a3c

function canonicalizeGhUrl(r) {
  const url = new URL(r.homepageUrl);
  url.protocol = 'https:';
  if (url.pathname.lastIndexOf('/') === 0 && url.pathname.length > 1) {
      url.pathname += '/';
  }
  return {repo: r.owner.login + '/' + r.name, spec: url.toString()};
}

function canonicalizeTRUrl(url) {
  url = new URL(url);
  url.protocol = 'https:';
  return url.toString();
}

const toGhUrl = repo => { return {repo: `${repo.owner.login}/${repo.name}`, spec: `https://${repo.owner.login.toLowerCase()}.github.io/${repo.name}/`}; };
const matchRepoName = fullName => r => fullName === r.owner.login + '/' + r.name;
const isRelevantRepo = fullName => !Object.keys(ignorable.repos).includes(fullName) && !Object.keys(temporarilyIgnorableRepos).includes(fullName);
const hasRelevantSpec = ({spec: url}) => !Object.keys(ignorable.specs).includes(url) && !Object.keys(temporarilyIgnorableSpecs).includes(url);
// Set loose parameter when checking loosely if another version exists
const hasMoreRecentLevel = (s, url, loose) => {
  try {
    const shortnameData = computeShortname(url);
    return s.series.shortname === shortnameData.series.shortname
      && (s.seriesVersion > shortnameData.seriesVersion
          || loose && (s.seriesVersion === shortnameData.seriesVersion
                       // case of CSS drafts whose known editors drafts are version-less, but the directories in the repo use versions
                       || !s.seriesVersion
                       // Case of houdini drafts whose known editors drafts are versioned, but the directories in the repo use version-less
                       || (!shortnameData.seriesVersion && s.seriesVersion == 1)
                      ));
  } catch (e) {
    return false;
  }
};
const hasUnknownSpec = ({spec: url}) => !specs.find(s => s.nightly.url.startsWith(url)
                                                    || (s.release && s.release.url === url))
      && !specs.find(s => hasMoreRecentLevel(s, url, true // Because CSS specs have editors draft with and without levels, we look loosely for more recent levels when checking with editors draft
                                            ));
const hasUnknownTrSpec = ({spec: url}) => !specs.find(s => s.release && s.release.url === url) && !specs.find(s => hasMoreRecentLevel(s,url));

const hasRepoType = type => r => r.w3c && r.w3c["repo-type"]
      && (r.w3c["repo-type"] === type || r.w3c["repo-type"].includes(type));
const hasExistingSpec = (candidate) => fetch(candidate.spec).then(({ok, url}) => {
  if (ok) return {...candidate, spec: url};
});

(async function() {
  let candidates = [];

  const {groups, repos} = await fetch("https://w3c.github.io/validate-repos/report.json").then(r => r.json());
  const specRepos = await fetch("https://w3c.github.io/spec-dashboard/repo-map.json").then(r => r.json());
  const whatwgSpecs = await fetch("https://raw.githubusercontent.com/whatwg/sg/master/db.json").then(r => r.json())
        .then(d => d.workstreams.map(w => { return {...w.standards[0], id: w.id}; }));
  const cssSpecs = await fetch("https://api.github.com/repos/w3c/csswg-drafts/contents/").then(r => r.json()).then(data => data.filter(p => p.type === "dir" && !cssMetaDir.includes(p.path)).map(p => p.path));
<<<<<<< HEAD
  const svgSpecs = await fetch("https://api.github.com/repos/w3c/svgwg/contents/specs").then(r => r.json()).then(data => data.filter(p => p.type === "dir" && !svgMetaDir.includes(p.name)).map(p => p.path));
=======
  const fxtfSpecs = await fetch("https://api.github.com/repos/w3c/fxtf-drafts/contents/").then(r => r.json()).then(data => data.filter(p => p.type === "dir" && !fxtfMetaDir.includes(p.path)).map(p => p.path));
  const houdiniSpecs = await fetch("https://api.github.com/repos/w3c/css-houdini-drafts/contents/").then(r => r.json()).then(data => data.filter(p => p.type === "dir" && !houdiniMetaDir.includes(p.path)).map(p => p.path));
>>>>>>> b1951a3c

  const chromeFeatures = await fetch("https://www.chromestatus.com/features.json").then(r => r.json());

  const wgs = Object.values(groups).filter(g => g.type === "working group" && !nonBrowserSpecWgs.includes(g.name));
  const cgs = Object.values(groups).filter(g => g.type === "community group" && watchedBrowserCgs.includes(g.name));

  // WGs
  // * check repos with w3c.json/repo-type including rec-track
  const wgRepos = wgs.map(g => g.repos.map(r => r.fullName)).flat()
        .filter(isRelevantRepo)
        .map(fullName => repos.find(matchRepoName(fullName)));
  const recTrackRepos = wgRepos.filter(hasRepoType('rec-track'));

  // * look if those with homepage URLs have a match in the list of specs
  candidates = recTrackRepos.filter(r => r.homepageUrl)
    .map(canonicalizeGhUrl)
    .filter(hasUnknownSpec)
    .filter(hasRelevantSpec);

  // * look if those without a homepage URL have a match with their generated URL
  candidates = candidates.concat((await Promise.all(recTrackRepos.filter(r => !r.homepageUrl)
                                    .map(toGhUrl)
                                    .filter(hasUnknownSpec)
                                    .filter(hasRelevantSpec)
                                                    .map(hasExistingSpec))).filter(x => x));

  // Look which of the specRepos on recTrack from a browser-producing WG have no match
  candidates = candidates.concat(
    Object.keys(specRepos).map(
      r => specRepos[r].filter(s => s.recTrack && wgs.find(g => g.id === s.group)).map(s => { return {repo: r, spec: canonicalizeTRUrl(s.url)};}))
      .flat()
      .filter(hasUnknownTrSpec)
      .filter(hasRelevantSpec)
  );

  // CGs
  //check repos with w3c.json/repo-type includes cg-report or with no w3c.json
  const cgRepos = cgs.map(g => g.repos.map(r => r.fullName)).flat()
        .filter(isRelevantRepo)
        .map(fullName => repos.find(matchRepoName(fullName)));

  const cgSpecRepos = cgRepos.filter(r => !r.w3c
                                     || hasRepoType('cg-report')(r));
  // * look if those with homepage URLs have a match in the list of specs
  candidates = candidates.concat(cgSpecRepos.filter(r => r.homepageUrl)
              .map(canonicalizeGhUrl)
              .filter(hasUnknownSpec)
              .filter(hasRelevantSpec)
             );
  // * look if those without a homepage URL have a match with their generated URL
  candidates = candidates.concat((await Promise.all(cgSpecRepos.filter(r => !r.homepageUrl)
                                                    .map(toGhUrl)
                                                    .filter(hasUnknownSpec)
                                                    .filter(hasRelevantSpec)
                                                    .map(hasExistingSpec))
                                 ).filter(x => x));

  // Check for new WHATWG streams
  candidates = candidates.concat(whatwgSpecs.map(s => { return {repo: `whatwg/${s.id}`, spec: s.href};})
                                 .filter(hasUnknownSpec)
                                 .filter(hasRelevantSpec));

  // Check for new CSS specs
  candidates = candidates.concat(cssSpecs.map(s => { return {repo: "w3c/csswg-drafts", spec: `https://drafts.csswg.org/${s}/`};})
                                 .filter(hasUnknownSpec)
                                 .filter(hasRelevantSpec));

<<<<<<< HEAD
  // Check for new SVG specs
  candidates = candidates.concat(svgSpecs.map(s => { return {repo: "w3c/svgwg", spec: `https://svgwg.org/${s}/`};})
                                 .filter(hasUnknownSpec)
                                 .filter(hasRelevantSpec));

=======
  // Check for new FXTF specs
  candidates = candidates.concat(fxtfSpecs.map(s => { return {repo: "w3c/fxtf-drafts", spec: `https://drafts.fxtf.org/${s}/`};})
                                 .filter(hasUnknownSpec)
                                 .filter(hasRelevantSpec));

  // Check for new Houdini specs
  candidates = candidates.concat(houdiniSpecs.map(s => { return {repo: "w3c/css-houdini-drafts", spec: `https://drafts.css-houdini.org/${s}/`};})
                                 .filter(hasUnknownSpec)
                                 .filter(hasRelevantSpec));
>>>>>>> b1951a3c

  // Add information from Chrome Feature status
  candidates = candidates.map(c => { return {...c, impl: { chrome: (chromeFeatures.find(f => f.standards.spec && f.standards.spec.startsWith(c.spec)) || {}).id}};});

  const candidate_list = candidates.sort((c1, c2) => c1.spec.localeCompare(c2.spec))
        .map(c => `- [ ] ${c.spec} from [${c.repo}](https://github.com/${c.repo})` + (c.impl.chrome ? ` [chrome status](https://www.chromestatus.com/features/${c.impl.chrome})` : '')).join("\n");
  core.exportVariable("candidate_list", candidate_list);
  console.log(candidate_list);
})().catch(e => {
  console.error(e);
  process.exit(1);
});<|MERGE_RESOLUTION|>--- conflicted
+++ resolved
@@ -31,12 +31,9 @@
   "GPU for the Web Community Group"
 ];
 const cssMetaDir = ["shared", "indexes", "bin", ".github", "css-module", "css-module-bikeshed"];
-<<<<<<< HEAD
 const svgMetaDir = ["template"];
-=======
 const fxtfMetaDir = [".github", "shared"];
 const houdiniMetaDir = [".github", "images"];
->>>>>>> b1951a3c
 
 function canonicalizeGhUrl(r) {
   const url = new URL(r.homepageUrl);
@@ -93,12 +90,9 @@
   const whatwgSpecs = await fetch("https://raw.githubusercontent.com/whatwg/sg/master/db.json").then(r => r.json())
         .then(d => d.workstreams.map(w => { return {...w.standards[0], id: w.id}; }));
   const cssSpecs = await fetch("https://api.github.com/repos/w3c/csswg-drafts/contents/").then(r => r.json()).then(data => data.filter(p => p.type === "dir" && !cssMetaDir.includes(p.path)).map(p => p.path));
-<<<<<<< HEAD
   const svgSpecs = await fetch("https://api.github.com/repos/w3c/svgwg/contents/specs").then(r => r.json()).then(data => data.filter(p => p.type === "dir" && !svgMetaDir.includes(p.name)).map(p => p.path));
-=======
   const fxtfSpecs = await fetch("https://api.github.com/repos/w3c/fxtf-drafts/contents/").then(r => r.json()).then(data => data.filter(p => p.type === "dir" && !fxtfMetaDir.includes(p.path)).map(p => p.path));
   const houdiniSpecs = await fetch("https://api.github.com/repos/w3c/css-houdini-drafts/contents/").then(r => r.json()).then(data => data.filter(p => p.type === "dir" && !houdiniMetaDir.includes(p.path)).map(p => p.path));
->>>>>>> b1951a3c
 
   const chromeFeatures = await fetch("https://www.chromestatus.com/features.json").then(r => r.json());
 
@@ -166,13 +160,11 @@
                                  .filter(hasUnknownSpec)
                                  .filter(hasRelevantSpec));
 
-<<<<<<< HEAD
   // Check for new SVG specs
   candidates = candidates.concat(svgSpecs.map(s => { return {repo: "w3c/svgwg", spec: `https://svgwg.org/${s}/`};})
                                  .filter(hasUnknownSpec)
                                  .filter(hasRelevantSpec));
 
-=======
   // Check for new FXTF specs
   candidates = candidates.concat(fxtfSpecs.map(s => { return {repo: "w3c/fxtf-drafts", spec: `https://drafts.fxtf.org/${s}/`};})
                                  .filter(hasUnknownSpec)
@@ -182,7 +174,6 @@
   candidates = candidates.concat(houdiniSpecs.map(s => { return {repo: "w3c/css-houdini-drafts", spec: `https://drafts.css-houdini.org/${s}/`};})
                                  .filter(hasUnknownSpec)
                                  .filter(hasRelevantSpec));
->>>>>>> b1951a3c
 
   // Add information from Chrome Feature status
   candidates = candidates.map(c => { return {...c, impl: { chrome: (chromeFeatures.find(f => f.standards.spec && f.standards.spec.startsWith(c.spec)) || {}).id}};});
